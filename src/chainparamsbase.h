// Copyright (c) 2014-2015 The Bitcoin Core developers
// Distributed under the MIT software license, see the accompanying
// file COPYING or http://www.opensource.org/licenses/mit-license.php.

#ifndef BITCOIN_CHAINPARAMSBASE_H
#define BITCOIN_CHAINPARAMSBASE_H

#include <memory>
#include <string>
#include <vector>

/**
 * CBaseChainParams defines the base parameters
 * (shared between bitcoin-cli and bitcoind)
 * of a given instance of the Bitcoin system.
 */
class CBaseChainParams {
public:
    /** BIP70 chain name strings (main, test or regtest) */
    static const std::string MAIN;
    static const std::string TESTNET;
    static const std::string REGTEST;

    const std::string &DataDir() const { return strDataDir; }
    int RPCPort() const { return nRPCPort; }

protected:
    CBaseChainParams() {}

    int nRPCPort;
    std::string strDataDir;
};

/**
 * Creates and returns a std::unique_ptr<CBaseChainParams> of the chosen chain.
 * @returns a CBaseChainParams* of the chosen chain.
 * @throws a std::runtime_error if the chain is not supported.
 */
std::unique_ptr<CBaseChainParams>
CreateBaseChainParams(const std::string &chain);

/**
 * Append the help messages for the chainparams options to the
 * parameter string.
 */
void AppendParamsHelpMessages(std::string &strUsage, bool debugHelp = true);

/**
 * Return the currently selected parameters. This won't change after app
 * startup, except for unit tests.
 */
const CBaseChainParams &BaseParams();

/** Sets the params returned by Params() to those for the given network. */
void SelectBaseParams(const std::string &chain);

<<<<<<< HEAD
/**
 * Looks for -regtest, -testnet and returns the appropriate BIP70 chain name.
 * @return CBaseChainParams::MAX_NETWORK_TYPES if an invalid combination is
 * given. CBaseChainParams::MAIN by default.
 */
std::string ChainNameFromCommandLine();

/**
 * Return true if SelectBaseParamsFromCommandLine() has been called to select
 * a network.
 */
bool AreBaseParamsConfigured();
=======
>>>>>>> f2225b39
#endif // BITCOIN_CHAINPARAMSBASE_H<|MERGE_RESOLUTION|>--- conflicted
+++ resolved
@@ -54,7 +54,6 @@
 /** Sets the params returned by Params() to those for the given network. */
 void SelectBaseParams(const std::string &chain);
 
-<<<<<<< HEAD
 /**
  * Looks for -regtest, -testnet and returns the appropriate BIP70 chain name.
  * @return CBaseChainParams::MAX_NETWORK_TYPES if an invalid combination is
@@ -67,6 +66,5 @@
  * a network.
  */
 bool AreBaseParamsConfigured();
-=======
->>>>>>> f2225b39
+
 #endif // BITCOIN_CHAINPARAMSBASE_H