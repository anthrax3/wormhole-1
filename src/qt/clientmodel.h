// Copyright (c) 2011-2016 The Bitcoin Core developers
// Distributed under the MIT software license, see the accompanying
// file COPYING or http://www.opensource.org/licenses/mit-license.php.

#ifndef BITCOIN_QT_CLIENTMODEL_H
#define BITCOIN_QT_CLIENTMODEL_H

#include <QDateTime>
#include <QObject>

#include <atomic>
#include <memory>

class BanTableModel;
class OptionsModel;
class PeerTableModel;

class CBlockIndex;

namespace interfaces {
class Handler;
class Node;
} // namespace interfaces

QT_BEGIN_NAMESPACE
class QTimer;
QT_END_NAMESPACE

enum class BlockSource { NONE, REINDEX, DISK, NETWORK };

enum NumConnections {
    CONNECTIONS_NONE = 0,
    CONNECTIONS_IN = (1U << 0),
    CONNECTIONS_OUT = (1U << 1),
    CONNECTIONS_ALL = (CONNECTIONS_IN | CONNECTIONS_OUT),
};

/** Model for Bitcoin network client. */
class ClientModel : public QObject {
    Q_OBJECT

public:
    explicit ClientModel(interfaces::Node &node, OptionsModel *optionsModel,
                         QObject *parent = 0);
    ~ClientModel();

    interfaces::Node &node() const { return m_node; }
    OptionsModel *getOptionsModel();
    PeerTableModel *getPeerTableModel();
    BanTableModel *getBanTableModel();

    //! Return number of connections, default is in- and outbound (total)
    int getNumConnections(unsigned int flags = CONNECTIONS_ALL) const;
    int getHeaderTipHeight() const;
    int64_t getHeaderTipTime() const;

    //! Returns enum BlockSource of the current importing/syncing state
    enum BlockSource getBlockSource() const;
    //! Return warnings to be displayed in status bar
    QString getStatusBarWarnings() const;

    QString formatFullVersion() const;
    QString formatSubVersion() const;
    bool isReleaseVersion() const;
    QString formatClientStartupTime() const;
    QString dataDir() const;
<<<<<<< HEAD
	
	// Try to avoid Omni queuing too many messages
    bool tryLockOmniStateChanged();
    bool tryLockOmniBalanceChanged();
=======
    QString blocksDir() const;

    bool getProxyInfo(std::string &ip_port) const;
>>>>>>> 831f364f

    // caches for the best header
    mutable std::atomic<int> cachedBestHeaderHeight;
    mutable std::atomic<int64_t> cachedBestHeaderTime;

private:
    interfaces::Node &m_node;
    std::unique_ptr<interfaces::Handler> m_handler_show_progress;
    std::unique_ptr<interfaces::Handler>
        m_handler_notify_num_connections_changed;
    std::unique_ptr<interfaces::Handler>
        m_handler_notify_network_active_changed;
    std::unique_ptr<interfaces::Handler> m_handler_notify_alert_changed;
    std::unique_ptr<interfaces::Handler> m_handler_banned_list_changed;
    std::unique_ptr<interfaces::Handler> m_handler_notify_block_tip;
    std::unique_ptr<interfaces::Handler> m_handler_notify_header_tip;
    OptionsModel *optionsModel;
    PeerTableModel *peerTableModel;
    BanTableModel *banTableModel;

    QTimer *pollTimer;

    void subscribeToCoreSignals();
    void unsubscribeFromCoreSignals();

	// Locks for Omni state changes
    bool lockedOmniStateChanged;
    bool lockedOmniBalanceChanged;
Q_SIGNALS:
    void numConnectionsChanged(int count);
    void numBlocksChanged(int count, const QDateTime &blockDate,
                          double nVerificationProgress, bool header);
    void mempoolSizeChanged(long count, size_t mempoolSizeInBytes);
    void networkActiveChanged(bool networkActive);
    void alertsChanged(const QString &warnings);
    void bytesChanged(quint64 totalBytesIn, quint64 totalBytesOut);

    // Additional Omni signals
    void reinitOmniState();
    void refreshOmniState();
    void refreshOmniBalance();
    void refreshOmniPending(bool pending);

    //! Fired when a message should be reported to the user
    void message(const QString &title, const QString &message,
                 unsigned int style);

    // Show progress dialog e.g. for verifychain
    void showProgress(const QString &title, int nProgress);

public Q_SLOTS:
    void updateTimer();
    void updateNumConnections(int numConnections);
    void updateNetworkActive(bool networkActive);
    void updateAlert();
    void updateBanlist();
	

    // Additional Omni slots
    void invalidateOmniState();
    void updateOmniState();
    void updateOmniBalance();
    void updateOmniPending(bool pending);
};

#endif // BITCOIN_QT_CLIENTMODEL_H<|MERGE_RESOLUTION|>--- conflicted
+++ resolved
@@ -64,16 +64,13 @@
     bool isReleaseVersion() const;
     QString formatClientStartupTime() const;
     QString dataDir() const;
-<<<<<<< HEAD
 	
 	// Try to avoid Omni queuing too many messages
     bool tryLockOmniStateChanged();
     bool tryLockOmniBalanceChanged();
-=======
     QString blocksDir() const;
 
     bool getProxyInfo(std::string &ip_port) const;
->>>>>>> 831f364f
 
     // caches for the best header
     mutable std::atomic<int> cachedBestHeaderHeight;
