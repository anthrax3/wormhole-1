--- conflicted
+++ resolved
@@ -45,14 +45,12 @@
 #include <util/system.h>
 #include <validation.h>
 #include <validationinterface.h>
-<<<<<<< HEAD
 #include "omnicore/omnicore.h"
 
 #ifdef ENABLE_WALLET
 #include <wallet/rpcdump.h>
 #endif
-=======
->>>>>>> 831f364f
+
 #include <walletinitinterface.h>
 #include <warnings.h>
 
@@ -2340,17 +2338,10 @@
         LogPrintf(" block index %15dms\n", GetTimeMillis() - nStart);
     }
 
-<<<<<<< HEAD
-    // Encoded addresses using cashaddr instead of base58
-    // Activates by default on Jan, 14
-    config.SetCashAddrEncoding(
-        gArgs.GetBoolArg("-usecashaddr", GetAdjustedTime() > 1515900000));
-	mastercore_init();
-=======
     // Encoded addresses using cashaddr instead of base58.
     // We do this by default to avoid confusion with BTC addresses.
     config.SetCashAddrEncoding(gArgs.GetBoolArg("-usecashaddr", true));
->>>>>>> 831f364f
+    mastercore_init();
 
     // Step 8: load indexers
     if (gArgs.GetBoolArg("-txindex", DEFAULT_TXINDEX)) {
