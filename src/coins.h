// Copyright (c) 2009-2010 Satoshi Nakamoto
// Copyright (c) 2009-2016 The Bitcoin Core developers
// Distributed under the MIT software license, see the accompanying
// file COPYING or http://www.opensource.org/licenses/mit-license.php.

#ifndef BITCOIN_COINS_H
#define BITCOIN_COINS_H

#include <compressor.h>
#include <core_memusage.h>
#include <crypto/siphash.h>
#include <memusage.h>
#include <serialize.h>
#include <uint256.h>

#include <cassert>
#include <cstdint>
#include <unordered_map>

/**
 * A UTXO entry.
 *
 * Serialized format:
 * - VARINT((coinbase ? 1 : 0) | (height << 1))
 * - the non-spent CTxOut (via CTxOutCompressor)
 */
class Coin {
    //! Unspent transaction output.
    CTxOut out;

    //! Whether containing transaction was a coinbase and height at which the
    //! transaction was included into a block.
    uint32_t nHeightAndIsCoinBase;

public:
    //! Empty constructor
    Coin() : nHeightAndIsCoinBase(0) {}

    //! Constructor from a CTxOut and height/coinbase information.
    Coin(CTxOut outIn, uint32_t nHeightIn, bool IsCoinbase)
        : out(std::move(outIn)),
          nHeightAndIsCoinBase((nHeightIn << 1) | IsCoinbase) {}

    uint32_t GetHeight() const { return nHeightAndIsCoinBase >> 1; }
    bool IsCoinBase() const { return nHeightAndIsCoinBase & 0x01; }
    bool IsSpent() const { return out.IsNull(); }

    CTxOut &GetTxOut() { return out; }
    const CTxOut &GetTxOut() const { return out; }

    void Clear() {
        out.SetNull();
        nHeightAndIsCoinBase = 0;
    }

    template <typename Stream> void Serialize(Stream &s) const {
        assert(!IsSpent());
        ::Serialize(s, VARINT(nHeightAndIsCoinBase));
        ::Serialize(s, CTxOutCompressor(REF(out)));
    }

    template <typename Stream> void Unserialize(Stream &s) {
        ::Unserialize(s, VARINT(nHeightAndIsCoinBase));
        ::Unserialize(s, CTxOutCompressor(out));
    }

    size_t DynamicMemoryUsage() const {
        return memusage::DynamicUsage(out.scriptPubKey);
    }
};

class SaltedOutpointHasher {
private:
    /** Salt */
     uint64_t k0, k1;

public:
    SaltedOutpointHasher();

    /**
     * This *must* return size_t. With Boost 1.46 on 32-bit systems the
     * unordered_map will behave unpredictably if the custom hasher returns a
     * uint64_t, resulting in failures when syncing the chain (#4634).
     * Note: This information above might be outdated as the unordered map
     * container type has meanwhile been switched to the C++ standard library
     * implementation.
     */
    size_t operator()(const COutPoint &outpoint) const {
        return SipHashUint256Extra(k0, k1, outpoint.GetTxId(), outpoint.GetN());
    }
};

struct CCoinsCacheEntry {
    // The actual cached data.
    Coin coin;
    uint8_t flags;

    enum Flags {
        // This cache entry is potentially different from the version in the
        // parent view.
        DIRTY = (1 << 0),
        // The parent view does not have this entry (or it is pruned).
        FRESH = (1 << 1),
        /* Note that FRESH is a performance optimization with which we can erase
           coins that are fully spent if we know we do not need to flush the
           changes to the parent cache. It is always safe to not mark FRESH if
           that condition is not guaranteed. */
    };

    CCoinsCacheEntry() : flags(0) {}
    explicit CCoinsCacheEntry(Coin coinIn)
        : coin(std::move(coinIn)), flags(0) {}
};

typedef std::unordered_map<COutPoint, CCoinsCacheEntry, SaltedOutpointHasher>
    CCoinsMap;

/** Cursor for iterating over CoinsView state */
class CCoinsViewCursor {
public:
    CCoinsViewCursor(const uint256 &hashBlockIn) : hashBlock(hashBlockIn) {}
    virtual ~CCoinsViewCursor() {}

    virtual bool GetKey(COutPoint &key) const = 0;
    virtual bool GetValue(Coin &coin) const = 0;
    virtual unsigned int GetValueSize() const = 0;

    virtual bool Valid() const = 0;
    virtual void Next() = 0;

    //! Get best block at the time this cursor was created
    const uint256 &GetBestBlock() const { return hashBlock; }

private:
    uint256 hashBlock;
};

/** Abstract view on the open txout dataset. */
class CCoinsView {
public:
    /**
     * Retrieve the Coin (unspent transaction output) for a given outpoint.
     * Returns true only when an unspent coin was found, which is returned in
     * coin. When false is returned, coin's value is unspecified.
     */
    virtual bool GetCoin(const COutPoint &outpoint, Coin &coin) const;

    //! Just check whether a given outpoint is unspent.
    virtual bool HaveCoin(const COutPoint &outpoint) const;

    //! Retrieve the block hash whose state this CCoinsView currently represents
    virtual uint256 GetBestBlock() const;

    //! Retrieve the range of blocks that may have been only partially written.
    //! If the database is in a consistent state, the result is the empty
    //! vector.
    //! Otherwise, a two-element vector is returned consisting of the new and
    //! the old block hash, in that order.
    virtual std::vector<uint256> GetHeadBlocks() const;

    //! Do a bulk modification (multiple Coin changes + BestBlock change).
    //! The passed mapCoins can be modified.
    virtual bool BatchWrite(CCoinsMap &mapCoins, const uint256 &hashBlock);

    //! Get a cursor to iterate over the whole state
    virtual CCoinsViewCursor *Cursor() const;

    //! As we use CCoinsViews polymorphically, have a virtual destructor
    virtual ~CCoinsView() {}

    //! Estimate database size (0 if not implemented)
    virtual size_t EstimateSize() const { return 0; }
};

/** CCoinsView backed by another CCoinsView */
class CCoinsViewBacked : public CCoinsView {
protected:
    CCoinsView *base;

public:
    CCoinsViewBacked(CCoinsView *viewIn);
    bool GetCoin(const COutPoint &outpoint, Coin &coin) const override;
    bool HaveCoin(const COutPoint &outpoint) const override;
    uint256 GetBestBlock() const override;
    std::vector<uint256> GetHeadBlocks() const override;
    void SetBackend(CCoinsView &viewIn);
    bool BatchWrite(CCoinsMap &mapCoins, const uint256 &hashBlock) override;
    CCoinsViewCursor *Cursor() const override;
    size_t EstimateSize() const override;
};

/**
 * CCoinsView that adds a memory cache for transactions to another CCoinsView
 */
class CCoinsViewCache : public CCoinsViewBacked {
protected:
    /**
     * Make mutable so that we can "fill the cache" even from Get-methods
     * declared as "const".
     */
    mutable uint256 hashBlock;
    mutable CCoinsMap cacheCoins;

    /* Cached dynamic memory usage for the inner Coin objects. */
    mutable size_t cachedCoinsUsage;

public:
    CCoinsViewCache(CCoinsView *baseIn);

    /**
     * By deleting the copy constructor, we prevent accidentally using it when
     * one intends to create a cache on top of a base cache.
     */
    CCoinsViewCache(const CCoinsViewCache &) = delete;

    // Standard CCoinsView methods
    bool GetCoin(const COutPoint &outpoint, Coin &coin) const override;
    bool HaveCoin(const COutPoint &outpoint) const override;
    uint256 GetBestBlock() const override;
    void SetBestBlock(const uint256 &hashBlock);
    bool BatchWrite(CCoinsMap &mapCoins, const uint256 &hashBlock) override;
    CCoinsViewCursor *Cursor() const override {
        throw std::logic_error(
            "CCoinsViewCache cursor iteration not supported.");
    }

    /**
     * Check if we have the given utxo already loaded in this cache.
     * The semantics are the same as HaveCoin(), but no calls to the backing
     * CCoinsView are made.
     */
    bool HaveCoinInCache(const COutPoint &outpoint) const;

    /**
     * Return a reference to Coin in the cache, or a pruned one if not found.
     * This is more efficient than GetCoin.
     *
     * Generally, do not hold the reference returned for more than a short
     * scope. While the current implementation allows for modifications to the
     * contents of the cache while holding the reference, this behavior should
     * not be relied on! To be safe, best to not hold the returned reference
     * through any other calls to this cache.
     */
    const Coin &AccessCoin(const COutPoint &output) const;

    /**
     * Add a coin. Set potential_overwrite to true if a non-pruned version may
     * already exist.
     */
    void AddCoin(const COutPoint &outpoint, Coin coin,
                 bool potential_overwrite);

    /**
     * Spend a coin. Pass moveto in order to get the deleted data.
     * If no unspent output exists for the passed outpoint, this call has no
     * effect.
     */
    bool SpendCoin(const COutPoint &outpoint, Coin *moveto = nullptr);

    /**
     * Push the modifications applied to this cache to its base.
     * Failure to call this method before destruction will cause the changes to
     * be forgotten. If false is returned, the state of this cache (and its
     * backing view) will be undefined.
     */
    bool Flush();

    /**
     * Removes the UTXO with the given outpoint from the cache, if it is not
     * modified.
     */
    void Uncache(const COutPoint &outpoint);

    //! Calculate the size of the cache (in number of transaction outputs)
    unsigned int GetCacheSize() const;

    //! Calculate the size of the cache (in bytes)
    size_t DynamicMemoryUsage() const;

    /**
     * Amount of bitcoins coming in to a transaction
     * Note that lightweight clients may not know anything besides the hash of
     * previous transactions, so may not be able to calculate this.
     *
     * @param[in] tx	transaction for which we are checking input total
     * @return	Sum of value of all inputs (scriptSigs)
     */
    Amount GetValueIn(const CTransaction &tx) const;

    //! Check whether all prevouts of the transaction are present in the UTXO
    //! set represented by this view
    bool HaveInputs(const CTransaction &tx) const;

    /**
     * Return priority of tx at height nHeight. Also calculate the sum of the
     * values of the inputs that are already in the chain. These are the inputs
     * that will age and increase priority as new blocks are added to the chain.
     */
    double GetPriority(const CTransaction &tx, int nHeight,
                       Amount &inChainInputValue) const;

    const CTxOut &GetOutputFor(const CTxIn &input) const;

private:
    CCoinsMap::iterator FetchCoin(const COutPoint &outpoint) const;
<<<<<<< HEAD

    /**
     * By making the copy constructor private, we prevent accidentally using it
     * when one intends to create a cache on top of a base cache.
     */
 //   CCoinsViewCache(const CCoinsViewCache &);
=======
>>>>>>> 831f364f
};

//! Utility function to add all of a transaction's outputs to a cache.
// When check is false, this assumes that overwrites are only possible for
// coinbase transactions.
// When check is true, the underlying view may be queried to determine whether
// an addition is an overwrite.
// TODO: pass in a boolean to limit these possible overwrites to known
// (pre-BIP34) cases.
void AddCoins(CCoinsViewCache &cache, const CTransaction &tx, int nHeight,
              bool check = false);

//! Utility function to find any unspent output with a given txid.
// This function can be quite expensive because in the event of a transaction
// which is not found in the cache, it can cause up to MAX_OUTPUTS_PER_BLOCK
// lookups to database, so it should be used with care.
const Coin &AccessByTxid(const CCoinsViewCache &cache, const TxId &txid);

#endif // BITCOIN_COINS_H<|MERGE_RESOLUTION|>--- conflicted
+++ resolved
@@ -303,15 +303,12 @@
 
 private:
     CCoinsMap::iterator FetchCoin(const COutPoint &outpoint) const;
-<<<<<<< HEAD
 
     /**
      * By making the copy constructor private, we prevent accidentally using it
      * when one intends to create a cache on top of a base cache.
      */
  //   CCoinsViewCache(const CCoinsViewCache &);
-=======
->>>>>>> 831f364f
 };
 
 //! Utility function to add all of a transaction's outputs to a cache.
