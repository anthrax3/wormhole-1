--- conflicted
+++ resolved
@@ -970,9 +970,6 @@
     return true;
 }
 
-<<<<<<< HEAD
-static const ContextFreeRPCCommand commands[] =
-=======
 UniValue whc_issuanceERC721property(const Config& config, const JSONRPCRequest& request){
     if (request.fHelp || request.params.size() != 6)
         throw runtime_error(
@@ -1170,8 +1167,7 @@
     }
 }
 
-static const CRPCCommand commands[] =
->>>>>>> e7043df8
+static const ContextFreeRPCCommand commands[] =
 { //  category                             name                            actor (function)               okSafeMode
   //  ------------------------------------ ------------------------------- ------------------------------ ----------
 #ifdef ENABLE_WALLET
