--- conflicted
+++ resolved
@@ -157,9 +157,7 @@
     MULTISIG_BLOCK = 0;
     NULLDATA_BLOCK = 395000;
     // Transaction restrictions:
-<<<<<<< HEAD
     ERC721_BLOCK = 1259869;
-=======
     MSC_ALERT_BLOCK = 0;
     MSC_SEND_BLOCK = 249498;
     MSC_DEX_BLOCK = 290630;
@@ -171,7 +169,6 @@
     MSC_SEND_ALL_BLOCK = 395000;
     MSC_BET_BLOCK = 999999;
     MSC_STOV1_BLOCK = 999999;
->>>>>>> 512c7e09
     // Other feature activations:
     GRANTEFFECTS_FEATURE_BLOCK = 394500;
     DEXMATH_FEATURE_BLOCK = 395000;
@@ -179,7 +176,6 @@
     TRADEALLPAIRS_FEATURE_BLOCK = 438500;
     FEES_FEATURE_BLOCK = 999999;
     FREEZENOTICE_FEATURE_BLOCK = 999999;
-    MSC_STO_DISABLE_BURNADDR = 999999;
 }
 
 /**
@@ -204,9 +200,7 @@
     MULTISIG_BLOCK = 0;
     NULLDATA_BLOCK = 0;
     // Transaction restrictions:
-<<<<<<< HEAD
     ERC721_BLOCK = 1259869;
-=======
     MSC_ALERT_BLOCK = 0;
     MSC_SEND_BLOCK = 0;
     MSC_DEX_BLOCK = 0;
@@ -218,7 +212,6 @@
     MSC_SEND_ALL_BLOCK = 0;
     MSC_BET_BLOCK = 999999;
     MSC_STOV1_BLOCK = 0;
->>>>>>> 512c7e09
     // Other feature activations:
     GRANTEFFECTS_FEATURE_BLOCK = 0;
     DEXMATH_FEATURE_BLOCK = 0;
@@ -226,7 +219,6 @@
     TRADEALLPAIRS_FEATURE_BLOCK = 0;
     FEES_FEATURE_BLOCK = 0;
     FREEZENOTICE_FEATURE_BLOCK = 0;
-    MSC_STO_DISABLE_BURNADDR = 1269869;
 }
 
 /**
@@ -251,9 +243,7 @@
     MULTISIG_BLOCK = 0;
     NULLDATA_BLOCK = 0;
     // Transaction restrictions:
-<<<<<<< HEAD
     ERC721_BLOCK = 100;
-=======
     MSC_ALERT_BLOCK = 0;
     MSC_SEND_BLOCK = 0;
     MSC_DEX_BLOCK = 0;
@@ -265,7 +255,6 @@
     MSC_SEND_ALL_BLOCK = 0;
     MSC_BET_BLOCK = 999999;
     MSC_STOV1_BLOCK = 999999;
->>>>>>> 512c7e09
     // Other feature activations:
     GRANTEFFECTS_FEATURE_BLOCK = 999999;
     DEXMATH_FEATURE_BLOCK = 999999;
@@ -273,7 +262,6 @@
     TRADEALLPAIRS_FEATURE_BLOCK = 999999;
     FEES_FEATURE_BLOCK = 999999;
     FREEZENOTICE_FEATURE_BLOCK = 999999;
-    MSC_STO_DISABLE_BURNADDR = 100;
 }
 
 //! Consensus parameters for mainnet
