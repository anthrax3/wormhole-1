/**
 * @file rpc.cpp
 *
 * This file contains RPC calls for data retrieval.
 */

#include "omnicore/rpc.h"

#include "omnicore/activation.h"
#include "omnicore/tx.h"
#include "omnicore/consensushash.h"
#include "omnicore/convert.h"
#include "omnicore/dex.h"
#include "omnicore/errors.h"
#include "omnicore/fees.h"
#include "omnicore/fetchwallettx.h"
#include "omnicore/log.h"
#include "omnicore/mdex.h"
#include "omnicore/notifications.h"
#include "omnicore/omnicore.h"
#include "omnicore/rpcrequirements.h"
#include "omnicore/rpctx.h"
#include "omnicore/rpctxobject.h"
#include "omnicore/rpcvalues.h"
#include "omnicore/rules.h"
#include "omnicore/sp.h"
#include "omnicore/sto.h"
#include "omnicore/tally.h"
#include "omnicore/utilsbitcoin.h"
#include "omnicore/version.h"
#include "omnicore/wallettxs.h"
#include "omnicore/ERC721.h"
#include "omnicore/rpcrequirements.h"

#include "config.h"
#include "core_io.h"
#include "amount.h"
#include "chainparams.h"
#include "init.h"
#include "primitives/block.h"
#include "primitives/transaction.h"
#include "rpc/server.h"
#include "tinyformat.h"
#include "txmempool.h"
#include "uint256.h"
#include "utilstrencodings.h"

#ifdef ENABLE_WALLET
#include "wallet/wallet.h"
#endif

#include <univalue.h>

#include <stdint.h>
#include <map>
#include <stdexcept>
#include <string>

using std::runtime_error;
using namespace mastercore;

/**
 * Throws a JSONRPCError, depending on error code.
 */
void PopulateFailure(int error) {
    switch (error) {
        case MP_TX_NOT_FOUND:
            throw JSONRPCError(RPC_INVALID_ADDRESS_OR_KEY, "No information available about transaction");
        case MP_TX_UNCONFIRMED:
            throw JSONRPCError(RPC_INVALID_ADDRESS_OR_KEY, "Unconfirmed transactions are not supported");
        case MP_BLOCK_NOT_IN_CHAIN:
            throw JSONRPCError(RPC_INVALID_ADDRESS_OR_KEY, "Transaction not part of the active chain");
        case MP_CROWDSALE_WITHOUT_PROPERTY:
            throw JSONRPCError(RPC_INTERNAL_ERROR, "Potential database corruption: \
                                                  \"Crowdsale Purchase\" without valid property identifier");
        case MP_INVALID_TX_IN_DB_FOUND:
            throw JSONRPCError(RPC_INTERNAL_ERROR, "Potential database corruption: Invalid transaction found");
        case MP_TX_IS_NOT_MASTER_PROTOCOL:
            throw JSONRPCError(RPC_INVALID_ADDRESS_OR_KEY, "Not a Wormhole Protocol transaction");
    }
    throw JSONRPCError(RPC_INTERNAL_ERROR, "Generic transaction population failure");
}

void PropertyToJSON(const CMPSPInfo::Entry &sProperty, UniValue &property_obj) {
    property_obj.push_back(Pair("name", sProperty.name));
    property_obj.push_back(Pair("category", sProperty.category));
    property_obj.push_back(Pair("subcategory", sProperty.subcategory));
    property_obj.push_back(Pair("data", sProperty.data));
    property_obj.push_back(Pair("url", sProperty.url));
    property_obj.push_back(Pair("precision", sProperty.getPrecision()));
}

void MetaDexObjectToJSON(const CMPMetaDEx &obj, UniValue &metadex_obj) {
    bool propertyIdForSaleIsDivisible = isPropertyDivisible(obj.getProperty());
    bool propertyIdDesiredIsDivisible = isPropertyDivisible(obj.getDesProperty());
    // add data to JSON object
    metadex_obj.push_back(Pair("address", obj.getAddr()));
    metadex_obj.push_back(Pair("txid", obj.getHash().GetHex()));
    if (obj.getAction() == 4)
        metadex_obj.push_back(Pair("ecosystem", isTestEcosystemProperty(obj.getProperty()) ? "test" : "main"));
    metadex_obj.push_back(Pair("propertyidforsale", (uint64_t) obj.getProperty()));
    metadex_obj.push_back(Pair("propertyidforsaleisdivisible", propertyIdForSaleIsDivisible));
    metadex_obj.push_back(Pair("amountforsale", FormatMP(obj.getProperty(), obj.getAmountForSale())));
    metadex_obj.push_back(Pair("amountremaining", FormatMP(obj.getProperty(), obj.getAmountRemaining())));
    metadex_obj.push_back(Pair("propertyiddesired", (uint64_t) obj.getDesProperty()));
    metadex_obj.push_back(Pair("propertyiddesiredisdivisible", propertyIdDesiredIsDivisible));
    metadex_obj.push_back(Pair("amountdesired", FormatMP(obj.getDesProperty(), obj.getAmountDesired())));
    metadex_obj.push_back(Pair("amounttofill", FormatMP(obj.getDesProperty(), obj.getAmountToFill())));
    metadex_obj.push_back(Pair("action", (int) obj.getAction()));
    metadex_obj.push_back(Pair("block", obj.getBlock()));
    metadex_obj.push_back(Pair("blocktime", obj.getBlockTime()));
}

void MetaDexObjectsToJSON(std::vector<CMPMetaDEx> &vMetaDexObjs, UniValue &response) {
    MetaDEx_compare compareByHeight;

    // sorts metadex objects based on block height and position in block
    std::sort(vMetaDexObjs.begin(), vMetaDexObjs.end(), compareByHeight);

    for (std::vector<CMPMetaDEx>::const_iterator it = vMetaDexObjs.begin(); it != vMetaDexObjs.end(); ++it) {
        UniValue metadex_obj(UniValue::VOBJ);
        MetaDexObjectToJSON(*it, metadex_obj);

        response.push_back(metadex_obj);
    }
}

bool BalanceToJSON(const std::string &address, uint32_t property, UniValue &balance_obj, int divisible) {
    // confirmed balance minus unconfirmed, spent amounts
    int64_t nAvailable = getUserAvailableMPbalance(address, property);

    int64_t nReserved = 0;
    nReserved += getMPbalance(address, property, ACCEPT_RESERVE);
    nReserved += getMPbalance(address, property, METADEX_RESERVE);
    nReserved += getMPbalance(address, property, SELLOFFER_RESERVE);

    if (divisible) {
        balance_obj.push_back(Pair("balance", FormatDivisibleMP(nAvailable, divisible)));
        balance_obj.push_back(Pair("reserved", FormatDivisibleMP(nReserved, divisible)));
        //if (nFrozen != 0) balance_obj.push_back(Pair("frozen", FormatDivisibleMP(nFrozen, divisible)));
    } else {
        if (property == OMNI_PROPERTY_WHC) {
            balance_obj.push_back(Pair("balance", FormatDivisibleMP(nAvailable, PRICE_PRECISION)));
            balance_obj.push_back(Pair("reserved", FormatDivisibleMP(nReserved, PRICE_PRECISION)));
            //if (nFrozen != 0) balance_obj.push_back(Pair("frozen", FormatDivisibleMP(nFrozen, PRICE_PRECISION)));
        } else {
            balance_obj.push_back(Pair("balance", FormatIndivisibleMP(nAvailable)));
            balance_obj.push_back(Pair("reserved", FormatIndivisibleMP(nReserved)));
            //if (nFrozen != 0) balance_obj.push_back(Pair("frozen", FormatIndivisibleMP(nFrozen)));
        }
    }

    if (nAvailable == 0 && nReserved == 0) {
        return false;
    } else {
        return true;
    }
}

bool FrozenBalanceToJSON(const std::string &address, uint32_t property, UniValue &balance_obj, int divisible) {
    int64_t nFrozen = getMPbalance(address, property, BALANCE);
    bool flag = isAddressFrozen(address, property);
    balance_obj.push_back(Pair("frozen", flag));
    if (divisible) {
        balance_obj.push_back(Pair("balance", FormatDivisibleMP(nFrozen, divisible)));
    } else {
        balance_obj.push_back(Pair("balance", FormatIndivisibleMP(nFrozen)));
    }
    return true;
}

// Obtains details of a fee distribution
UniValue omni_getfeedistribution(const Config &config, const JSONRPCRequest &request) {
    if (request.fHelp || request.params.size() != 1)
        throw runtime_error(
                "omni_getfeedistribution distributionid\n"
                "\nGet the details for a fee distribution.\n"
                "\nArguments:\n"
                "1. distributionid           (number, required) the distribution to obtain details for\n"
                "\nResult:\n"
                "{\n"
                "  \"distributionid\" : n,          (number) the distribution id\n"
                "  \"propertyid\" : n,              (number) the property id of the distributed tokens\n"
                "  \"block\" : n,                   (number) the block the distribution occurred\n"
                "  \"amount\" : \"n.nnnnnnnn\",     (string) the amount that was distributed\n"
                "  \"recipients\": [                (array of JSON objects) a list of recipients\n"
                "    {\n"
                "      \"address\" : \"address\",          (string) the address of the recipient\n"
                "      \"amount\" : \"n.nnnnnnnn\"         (string) the amount of fees received by the recipient\n"
                "    },\n"
                "    ...\n"
                "  ]\n"
                "}\n"
                "\nExamples:\n"
                + HelpExampleCli("omni_getfeedistribution", "1")
                + HelpExampleRpc("omni_getfeedistribution", "1")
        );

    int id = request.params[0].get_int();

    int block = 0;
    uint32_t propertyId = 0;
    int64_t total = 0;

    UniValue response(UniValue::VOBJ);

    bool found = p_feehistory->GetDistributionData(id, &propertyId, &block, &total);
    if (!found) {
        throw JSONRPCError(RPC_INTERNAL_ERROR, "Fee distribution ID does not exist");
    }
    response.push_back(Pair("distributionid", id));
    response.push_back(Pair("propertyid", (uint64_t) propertyId));
    response.push_back(Pair("block", block));
    response.push_back(Pair("amount", FormatMP(propertyId, total)));
    UniValue recipients(UniValue::VARR);
    std::set<std::pair<std::string, int64_t> > sRecipients = p_feehistory->GetFeeDistribution(id);
    int mtype = getPropertyType(propertyId);
    if (!sRecipients.empty()) {
        for (std::set<std::pair<std::string, int64_t> >::iterator it = sRecipients.begin();
             it != sRecipients.end(); it++) {
            std::string address = (*it).first;
            int64_t amount = (*it).second;
            UniValue recipient(UniValue::VOBJ);
            recipient.push_back(Pair("address", address));
            if (mtype) {
                recipient.push_back(Pair("amount", FormatDivisibleMP(amount, mtype)));
            } else {
                recipient.push_back(Pair("amount", FormatIndivisibleMP(amount)));
            }
            recipients.push_back(recipient);
        }
    }
    response.push_back(Pair("recipients", recipients));
    return response;
}

// Obtains all fee distributions for a property
// TODO : Split off code to populate a fee distribution object into a seperate function
UniValue omni_getfeedistributions(const Config &config, const JSONRPCRequest &request) {
    if (request.fHelp || request.params.size() != 1)
        throw runtime_error(
                "omni_getfeedistributions propertyid\n"
                "\nGet the details of all fee distributions for a property.\n"
                "\nArguments:\n"
                "1. propertyid           (number, required) the property id to retrieve distributions for\n"
                "\nResult:\n"
                "[                       (array of JSON objects)\n"
                "  {\n"
                "    \"distributionid\" : n,          (number) the distribution id\n"
                "    \"propertyid\" : n,              (number) the property id of the distributed tokens\n"
                "    \"block\" : n,                   (number) the block the distribution occurred\n"
                "    \"amount\" : \"n.nnnnnnnn\",     (string) the amount that was distributed\n"
                "    \"recipients\": [                (array of JSON objects) a list of recipients\n"
                "      {\n"
                "        \"address\" : \"address\",          (string) the address of the recipient\n"
                "        \"amount\" : \"n.nnnnnnnn\"         (string) the amount of fees received by the recipient\n"
                "      },\n"
                "      ...\n"
                "  }\n"
                "]\n"
                "\nExamples:\n"
                + HelpExampleCli("omni_getfeedistributions", "1")
                + HelpExampleRpc("omni_getfeedistributions", "1")
        );

    uint32_t prop = ParsePropertyId(request.params[0]);
    RequireExistingProperty(prop);

    UniValue response(UniValue::VARR);

    std::set<int> sDistributions = p_feehistory->GetDistributionsForProperty(prop);
    if (!sDistributions.empty()) {
        for (std::set<int>::iterator it = sDistributions.begin(); it != sDistributions.end(); it++) {
            int id = *it;
            int block = 0;
            uint32_t propertyId = 0;
            int64_t total = 0;
            UniValue responseObj(UniValue::VOBJ);
            bool found = p_feehistory->GetDistributionData(id, &propertyId, &block, &total);
            if (!found) {
                PrintToLog(
                        "Fee History Error - Distribution data not found for distribution ID %d but it was included in GetDistributionsForProperty(prop %d)\n",
                        id, prop);
                continue;
            }
            responseObj.push_back(Pair("distributionid", id));
            responseObj.push_back(Pair("propertyid", (uint64_t) propertyId));
            responseObj.push_back(Pair("block", block));
            responseObj.push_back(Pair("amount", FormatMP(propertyId, total)));
            UniValue recipients(UniValue::VARR);
            std::set<std::pair<std::string, int64_t> > sRecipients = p_feehistory->GetFeeDistribution(id);
            int mtype = getPropertyType(propertyId);
            if (!sRecipients.empty()) {
                for (std::set<std::pair<std::string, int64_t> >::iterator it = sRecipients.begin();
                     it != sRecipients.end(); it++) {
                    std::string address = (*it).first;
                    int64_t amount = (*it).second;
                    UniValue recipient(UniValue::VOBJ);
                    recipient.push_back(Pair("address", address));
                    if (mtype) {
                        recipient.push_back(Pair("amount", FormatDivisibleMP(amount, mtype)));
                    } else {
                        recipient.push_back(Pair("amount", FormatIndivisibleMP(amount)));
                    }
                    recipients.push_back(recipient);
                }
            }
            responseObj.push_back(Pair("recipients", recipients));
            response.push_back(responseObj);
        }
    }
    return response;
}

// Obtains the trigger value for fee distribution for a/all properties
UniValue omni_getfeetrigger(const Config &config, const JSONRPCRequest &request) {
    if (request.fHelp || request.params.size() > 1)
        throw runtime_error(
                "omni_getfeetrigger ( propertyid )\n"
                "\nReturns the amount of fees required in the cache to trigger distribution.\n"
                "\nArguments:\n"
                "1. propertyid           (number, optional) filter the results on this property id\n"
                "\nResult:\n"
                "[                       (array of JSON objects)\n"
                "  {\n"
                "    \"propertyid\" : nnnnnnn,          (number) the property id\n"
                "    \"feetrigger\" : \"n.nnnnnnnn\",   (string) the amount of fees required to trigger distribution\n"
                "  },\n"
                "  ...\n"
                "]\n"
                "\nExamples:\n"
                + HelpExampleCli("omni_getfeetrigger", "3")
                + HelpExampleRpc("omni_getfeetrigger", "3")
        );

    uint32_t propertyId = 0;
    if (0 < request.params.size()) {
        propertyId = ParsePropertyId(request.params[0]);
    }

    if (propertyId > 0) {
        RequireExistingProperty(propertyId);
    }

    UniValue response(UniValue::VARR);

    for (uint8_t ecosystem = 1; ecosystem <= 2; ecosystem++) {
        uint32_t startPropertyId = (ecosystem == 1) ? 1 : TEST_ECO_PROPERTY_1;
        for (uint32_t itPropertyId = startPropertyId; itPropertyId < _my_sps->peekNextSPID(ecosystem); itPropertyId++) {
            if (propertyId == 0 || propertyId == itPropertyId) {
                int64_t feeTrigger = p_feecache->GetDistributionThreshold(itPropertyId);
                std::string strFeeTrigger = FormatMP(itPropertyId, feeTrigger);
                UniValue cacheObj(UniValue::VOBJ);
                cacheObj.push_back(Pair("propertyid", (uint64_t) itPropertyId));
                cacheObj.push_back(Pair("feetrigger", strFeeTrigger));
                response.push_back(cacheObj);
            }
        }
    }

    return response;
}

// Provides the fee share the wallet (or specific address) will receive from fee distributions
UniValue whc_getfeeshare(const Config &config, const JSONRPCRequest &request) {
    if (request.fHelp || request.params.size() > 2)
        throw runtime_error(
                "whc_getfeeshare ( address ecosystem )\n"
                "\nReturns the percentage share of fees distribution applied to the wallet (default) or address (if supplied).\n"
                "\nArguments:\n"
                "1. address              (string, optional) retrieve the fee share for the supplied address\n"
                "2. ecosystem            (string, required) the ecosystem to create the tokens in, must be 1\n"
                "\nResult:\n"
                "[                       (array of JSON objects)\n"
                "  {\n"
                "    \"address\" : nnnnnnn,          (number) the property id\n"
                "    \"feeshare\" : \"n.nnnnnnnn\",   (string) the percentage of fees this address will receive based on current state\n"
                "  },\n"
                "  ...\n"
                "]\n"
                "\nExamples:\n"
                + HelpExampleCli("whc_getfeeshare", "\"qqxyplcfuxnm9z4usma2wmnu4kw9mexeug580mc3lx\" 1")
                + HelpExampleRpc("whc_getfeeshare", "\"qqxyplcfuxnm9z4usma2wmnu4kw9mexeug580mc3lx\", 1")
        );

    std::string address;
    uint8_t ecosystem = 1;
    if (0 < request.params.size()) {
        if ("*" != request.params[0].get_str()) { //ParseAddressOrEmpty doesn't take wildcards
            address = ParseAddressOrEmpty(request.params[0]);
        } else {
            address = "*";
        }
    }
    if (1 < request.params.size()) {
        ecosystem = ParseEcosystem(request.params[1]);
        RequirePropertyEcosystem(ecosystem);
    }

    UniValue response(UniValue::VARR);
    bool addObj = false;

    OwnerAddrType receiversSet;
    if (ecosystem == 1) {
        //todo !!! need fix this blockHeight, when this function is used
        receiversSet = STO_GetReceivers("FEEDISTRIBUTION", OMNI_PROPERTY_WHC, COIN.GetSatoshis(), 0);
    } else {
        receiversSet = STO_GetReceivers("FEEDISTRIBUTION", OMNI_PROPERTY_TWHC, COIN.GetSatoshis(), 0);
    }

    for (OwnerAddrType::reverse_iterator it = receiversSet.rbegin(); it != receiversSet.rend(); ++it) {
        addObj = false;
        if (address.empty()) {
            if (IsMyAddress(it->second)) {
                addObj = true;
            }
        } else if (address == it->second || address == "*") {
            addObj = true;
        }
        if (addObj) {
            UniValue feeShareObj(UniValue::VOBJ);
            // NOTE: using float here as this is a display value only which isn't an exact percentage and
            //       changes block to block (due to dev Omni) so high precision not required(?)
            double feeShare = (double(it->first) / double(COIN.GetSatoshis())) * (double) 100;
            std::string strFeeShare = strprintf("%.4f", feeShare);
            strFeeShare += "%";
            feeShareObj.push_back(Pair("address", it->second));
            feeShareObj.push_back(Pair("feeshare", strFeeShare));
            response.push_back(feeShareObj);
        }
    }

    return response;
}

// Provides the current values of the fee cache
UniValue omni_getfeecache(const Config &config, const JSONRPCRequest &request) {
    if (request.fHelp || request.params.size() > 1)
        throw runtime_error(
                "omni_getfeecache ( propertyid )\n"
                "\nReturns the amount of fees cached for distribution.\n"
                "\nArguments:\n"
                "1. propertyid           (number, optional) filter the results on this property id\n"
                "\nResult:\n"
                "[                       (array of JSON objects)\n"
                "  {\n"
                "    \"propertyid\" : nnnnnnn,          (number) the property id\n"
                "    \"cachedfees\" : \"n.nnnnnnnn\",   (string) the amount of fees cached for this property\n"
                "  },\n"
                "  ...\n"
                "]\n"
                "\nExamples:\n"
                + HelpExampleCli("omni_getfeecache", "31")
                + HelpExampleRpc("omni_getfeecache", "31")
        );

    uint32_t propertyId = 0;
    if (0 < request.params.size()) {
        propertyId = ParsePropertyId(request.params[0]);
    }

    if (propertyId > 0) {
        RequireExistingProperty(propertyId);
    }

    UniValue response(UniValue::VARR);

    for (uint8_t ecosystem = 1; ecosystem <= 2; ecosystem++) {
        uint32_t startPropertyId = (ecosystem == 1) ? 1 : TEST_ECO_PROPERTY_1;
        for (uint32_t itPropertyId = startPropertyId; itPropertyId < _my_sps->peekNextSPID(ecosystem); itPropertyId++) {
            if (propertyId == 0 || propertyId == itPropertyId) {
                int64_t cachedFee = p_feecache->GetCachedAmount(itPropertyId);
                if (cachedFee == 0) {
                    // filter empty results unless the call specifically requested this property
                    if (propertyId != itPropertyId) continue;
                }
                std::string strFee = FormatMP(itPropertyId, cachedFee);
                UniValue cacheObj(UniValue::VOBJ);
                cacheObj.push_back(Pair("propertyid", (uint64_t) itPropertyId));
                cacheObj.push_back(Pair("cachedfees", strFee));
                response.push_back(cacheObj);
            }
        }
    }

    return response;
}

// generate a list of seed blocks based on the data in LevelDB
UniValue whc_getseedblocks(const Config &config, const JSONRPCRequest &request) {
    if (request.fHelp || request.params.size() != 2)
        throw runtime_error(
                "whc_getseedblocks startblock endblock\n"
                "\nReturns a list of blocks containing Omni transactions for use in seed block filtering.\n"
                "\nWARNING: The Exodus crowdsale is not stored in LevelDB, thus this is currently only safe to use to generate seed blocks after block 255365."
                "\nArguments:\n"
                "1. startblock           (number, required) the first block to look for Omni transactions (inclusive)\n"
                "2. endblock             (number, required) the last block to look for Omni transactions (inclusive)\n"
                "\nResult:\n"
                "[                     (array of numbers) a list of seed blocks\n"
                "   nnnnnn,              (number) the block height of the seed block\n"
                "   ...\n"
                "]\n"
                "\nExamples:\n"
                + HelpExampleCli("whc_getseedblocks", "290000 300000")
                + HelpExampleRpc("whc_getseedblocks", "290000, 300000")
        );

    int startHeight = request.params[0].get_int();
    int endHeight = request.params[1].get_int();

    RequireHeightInChain(startHeight);
    RequireHeightInChain(endHeight);

    UniValue response(UniValue::VARR);

    {
        LOCK(cs_tally);
        std::set<int> setSeedBlocks = p_txlistdb->GetSeedBlocks(startHeight, endHeight);
        for (std::set<int>::const_iterator it = setSeedBlocks.begin(); it != setSeedBlocks.end(); ++it) {
            response.push_back(*it);
        }
    }

    return response;
}

// obtain the payload for a transaction
UniValue whc_getpayload(const Config &config, const JSONRPCRequest &request) {
    if (request.fHelp || request.params.size() != 1)
        throw runtime_error(
                "whc_getpayload \"txid\"\n"
                "\nGet the payload for an Omni transaction.\n"
                "\nArguments:\n"
                "1. txid                 (string, required) the hash of the transaction to retrieve payload\n"
                "\nResult:\n"
                "{\n"
                "  \"payload\" : \"payloadmessage\",       (string) the decoded Omni payload message\n"
                "  \"payloadsize\" : n                     (number) the size of the payload\n"
                "}\n"
                "\nExamples:\n"
                +
                HelpExampleCli("whc_getpayload", "\"1075db55d416d3ca199f55b6084e2115b9345e16c5cf302fc80e9d5fbf5d48d\"")
                +
                HelpExampleRpc("whc_getpayload", "\"1075db55d416d3ca199f55b6084e2115b9345e16c5cf302fc80e9d5fbf5d48d\"")
        );

    uint256 txid = ParseHashV(request.params[0], "txid");

    CTransactionRef tx;
    uint256 blockHash;
    if (!GetTransaction(GetConfig(), TxId(const_cast<const uint256 &>(txid)), tx, blockHash, true)) {
        PopulateFailure(MP_TX_NOT_FOUND);
    }

    int blockTime = 0;
    int blockHeight = GetHeight();
    if (!blockHash.IsNull()) {
        CBlockIndex *pBlockIndex = GetBlockIndex(blockHash);
        if (NULL != pBlockIndex) {
            blockTime = pBlockIndex->nTime;
            blockHeight = pBlockIndex->nHeight;
        }
    }

    CMPTransaction mp_obj;
    int parseRC = ParseTransaction(*(tx.get()), blockHeight, 0, mp_obj, blockTime);
    if (parseRC < 0) PopulateFailure(MP_TX_IS_NOT_MASTER_PROTOCOL);

    UniValue payloadObj(UniValue::VOBJ);
    payloadObj.push_back(Pair("payload", mp_obj.getPayload()));
    payloadObj.push_back(Pair("payloadsize", mp_obj.getPayloadSize()));
    return payloadObj;
}

// determine whether to automatically commit transactions
UniValue whc_setautocommit(const Config &config, const JSONRPCRequest &request) {
    if (request.fHelp || request.params.size() != 1)
        throw runtime_error(
                "whc_setautocommit flag\n"
                "\nSets the global flag that determines whether transactions are automatically committed and broadcast.\n"
                "\nArguments:\n"
                "1. flag                 (boolean, required) the flag\n"
                "\nResult:\n"
                "true|false              (boolean) the updated flag status\n"
                "\nExamples:\n"
                + HelpExampleCli("whc_setautocommit", "false")
                + HelpExampleRpc("whc_setautocommit", "false")
        );

    LOCK(cs_tally);

    autoCommit = request.params[0].get_bool();
    return autoCommit;
}

// display the tally map & the offer/accept list(s)
UniValue mscrpc(const Config &config, const JSONRPCRequest &request) {
    int extra = 0;
    int extra2 = 0, extra3 = 0;

    if (request.fHelp || request.params.size() > 3)
        throw runtime_error(
                "mscrpc\n"
                "\nReturns the number of blocks in the longest block chain.\n"
                "\nResult:\n"
                "n    (number) the current block count\n"
                "\nExamples:\n"
                + HelpExampleCli("mscrpc", "")
                + HelpExampleRpc("mscrpc", "")
        );

    if (0 < request.params.size()) extra = atoi(request.params[0].get_str());
    if (1 < request.params.size()) extra2 = atoi(request.params[1].get_str());
    if (2 < request.params.size()) extra3 = atoi(request.params[2].get_str());

    PrintToConsole("%s(extra=%d,extra2=%d,extra3=%d)\n", __FUNCTION__, extra, extra2, extra3);

    int mtype = getPropertyType(extra2);

    // various extra tests
    switch (extra) {
        case 0: {
            LOCK(cs_tally);
            int64_t total = 0;
            // display all balances
            for (std::unordered_map<std::string, CMPTally>::iterator my_it = mp_tally_map.begin();
                 my_it != mp_tally_map.end(); ++my_it) {
                PrintToConsole("%34s => ", my_it->first);
                total += (my_it->second).print(extra2, mtype);
            }
            PrintToConsole("total for property %d  = %X is %s\n", extra2, extra2, FormatDivisibleMP(total, mtype));
            break;
        }
        case 1: {
            LOCK(cs_tally);
            // display the whole CMPTxList (leveldb)
            p_txlistdb->printAll();
            p_txlistdb->printStats();
            break;
        }
        case 2: {
            LOCK(cs_tally);
            // display smart properties
            _my_sps->printAll();
            break;
        }
        case 3: {
            LOCK(cs_tally);
            uint32_t id = 0;
            // for each address display all currencies it holds
            for (std::unordered_map<std::string, CMPTally>::iterator my_it = mp_tally_map.begin();
                 my_it != mp_tally_map.end(); ++my_it) {
                PrintToConsole("%34s => ", my_it->first);
                (my_it->second).print(extra2, mtype);
                (my_it->second).init();
                while (0 != (id = (my_it->second).next())) {
                    PrintToConsole("Id: %u=0x%X ", id, id);
                }
                PrintToConsole("\n");
            }
            break;
        }
        case 4: {
            LOCK(cs_tally);
            for (CrowdMap::const_iterator it = my_crowds.begin(); it != my_crowds.end(); ++it) {
                (it->second).print(it->first);
            }
            break;
        }
        case 5: {
            LOCK(cs_tally);
            PrintToConsole("isMPinBlockRange(%d,%d)=%s\n", extra2, extra3,
                           isMPinBlockRange(extra2, extra3, false) ? "YES" : "NO");
            break;
        }
        case 6: {
            LOCK(cs_tally);
            MetaDEx_debug_print(true, true);
            break;
        }
        case 7: {
            LOCK(cs_tally);
            // display the whole CMPTradeList (leveldb)
            t_tradelistdb->printAll();
            t_tradelistdb->printStats();
            break;
        }
        case 8: {
            LOCK(cs_tally);
            // display the STO receive list
            s_stolistdb->printAll();
            s_stolistdb->printStats();
            break;
        }
        case 9: {
            PrintToConsole("Locking cs_tally for %d milliseconds..\n", extra2);
            LOCK(cs_tally);
            MilliSleep(extra2);
            PrintToConsole("Unlocking cs_tally now\n");
            break;
        }
        case 10: {
            PrintToConsole("Locking cs_main for %d milliseconds..\n", extra2);
            LOCK(cs_main);
            MilliSleep(extra2);
            PrintToConsole("Unlocking cs_main now\n");
            break;
        }
#ifdef ENABLE_WALLET
        case 11:
        {
        CWalletRef pwalletMain = vpwallets[0];
            PrintToConsole("Locking pwalletMain->cs_wallet for %d milliseconds..\n", extra2);
            LOCK(pwalletMain->cs_wallet);
            MilliSleep(extra2);
            PrintToConsole("Unlocking pwalletMain->cs_wallet now\n");
            break;
        }
#endif
        case 14: {
            LOCK(cs_tally);
            p_feecache->printAll();
            p_feecache->printStats();

            int64_t a = 1000;
            int64_t b = 1999;
            int64_t c = 2001;
            int64_t d = 20001;
            int64_t e = 19999;

            int64_t z = 2000;

            int64_t aa = a / z;
            int64_t bb = b / z;
            int64_t cc = c / z;
            int64_t dd = d / z;
            int64_t ee = e / z;

            PrintToConsole("%d / %d = %d\n", a, z, aa);
            PrintToConsole("%d / %d = %d\n", b, z, bb);
            PrintToConsole("%d / %d = %d\n", c, z, cc);
            PrintToConsole("%d / %d = %d\n", d, z, dd);
            PrintToConsole("%d / %d = %d\n", e, z, ee);

            break;
        }
        default:
            break;
    }

    return GetHeight();
}

// display an MP balance via RPC
UniValue whc_getbalance(const Config &config, const JSONRPCRequest &request) {
    if (request.fHelp || request.params.size() != 2)
        throw runtime_error(
                "whc_getbalance \"address\" propertyid\n"
                "\nReturns the token balance for a given address and property.\n"
                "\nArguments:\n"
                "1. address              (string, required) the address\n"
                "2. propertyid           (number, required) the property identifier\n"
                "\nResult:\n"
                "{\n"
                "  \"balance\" : \"n.nnnnnnnn\",   (string) the available balance of the address\n"
                "  \"reserved\" : \"n.nnnnnnnn\"   (string) the amount reserved by sell offers and accepts\n"
                "}\n"
                "\nExamples:\n"
                + HelpExampleCli("whc_getbalance", "\"qqxyplcfuxnm9z4usma2wmnu4kw9mexeug580mc3lx\" 1")
                + HelpExampleRpc("whc_getbalance", "\"qqxyplcfuxnm9z4usma2wmnu4kw9mexeug580mc3lx\", 1")
        );

    std::string address = ParseAddress(request.params[0]);
    uint32_t propertyId = ParsePropertyId(request.params[1]);

    RequireExistingProperty(propertyId);

    LOCK(cs_tally);

    UniValue balanceObj(UniValue::VOBJ);
    BalanceToJSON(address, propertyId, balanceObj, getPropertyType(propertyId));

    return balanceObj;
}

UniValue whc_getfrozenbalance(const Config &config, const JSONRPCRequest &request) {
    if (request.fHelp || request.params.size() != 2)
        throw runtime_error(
                "whc_getfrozenbalance \"address\" propertyid\n"
                "\nReturns the frozen token balance for a given address and property.\n"
                "\nArguments:\n"
                "1. address              (string, required) the address\n"
                "2. propertyid           (number, required) the property identifier\n"
                "\nResult:\n"
                "{\n"
                "  \"frozen\" : true|false,        (boolean) whether the token supply is fixed\n"
                "  \"balance\" : \"n.nnnnnnnn\",   (string) the frozen balance of the address\n"
                "}\n"
                "\nExamples:\n"
                + HelpExampleCli("whc_getfrozenbalance", "\"qqxyplcfuxnm9z4usma2wmnu4kw9mexeug580mc3lx\" 1")
                + HelpExampleRpc("whc_getfrozenbalance", "\"qqxyplcfuxnm9z4usma2wmnu4kw9mexeug580mc3lx\", 1")
        );

    std::string address = ParseAddress(request.params[0]);
    uint32_t propertyId = ParsePropertyId(request.params[1]);

    RequireExistingProperty(propertyId);
    RequireManagedProperty(propertyId);

    UniValue balanceObj(UniValue::VOBJ);
    FrozenBalanceToJSON(address, propertyId, balanceObj, getPropertyType(propertyId));

    return balanceObj;
}
extern std::set<std::pair<std::string,uint32_t> > setFrozenAddresses;
UniValue whc_getfrozenbalanceforid(const Config &config, const JSONRPCRequest &request) {
    if (request.fHelp || request.params.size() != 1)
        throw runtime_error(
                "whc_getfrozenbalanceforid  propertyid\n"
                "\nReturns the frozen token balance for a given property.\n"
                "\nArguments:\n"
                "1. propertyid           (number, required) the property identifier\n"
                "\nResult:\n"
                "{\n"
                "    \"address\" : \"address\",      (string) the address\n"
                "    \"balance\" : \"n.nnnnnnnn\",   (string) the frozen balance of the address\n"
                "}\n"
                "  ...\n"
                "\nExamples:\n"
                + HelpExampleCli("whc_getfrozenbalanceforid", "1")
                + HelpExampleRpc("whc_getfrozenbalanceforid", "3")
        );

    uint32_t propertyId = ParsePropertyId(request.params[0]);

    RequireExistingProperty(propertyId);
    RequireManagedProperty(propertyId);

    UniValue response(UniValue::VARR);
    int mtype = getPropertyType(propertyId); // we want to check this BEFORE the loop

    for(auto it = setFrozenAddresses.begin(); it != setFrozenAddresses.end(); ++it)
    {
        if(it->second == propertyId)
        {
            int64_t nFrozen = getMPbalance(it->first, propertyId, BALANCE);
            UniValue balanceObj(UniValue::VOBJ);
            balanceObj.push_back(Pair("address", it->first));
            if (mtype) {
                balanceObj.push_back(Pair("balance", FormatDivisibleMP(nFrozen, mtype)));
            } else {
                balanceObj.push_back(Pair("balance", FormatIndivisibleMP(nFrozen)));
            }
            response.push_back(balanceObj);
        }
    }

    return response;
}

UniValue whc_getfrozenbalanceforaddress(const Config &config, const JSONRPCRequest &request) {
    if (request.fHelp || request.params.size() != 1)
        throw runtime_error(
                "whc_getfrozenbalanceforaddress \"address\"\n"
                "\nReturns a list of all frozen token balances for a given address.\n"
                "\nArguments:\n"
                "1. address                  (string, required) the address\n"
                "\nResult:\n"
                "[                           (array of JSON objects)\n"
                "  {\n"
                "    \"propertyid\" : n,             (number) the property identifier\n"
                "    \"balance\" : \"n.nnnnnnnn\",   (string) the frozen balance of the address\n"
                "  },\n"
                "  ...\n"
                "]\n"
                "\nExamples:\n"
                + HelpExampleCli("whc_getfrozenbalanceforaddress", "\"qqxyplcfuxnm9z4usma2wmnu4kw9mexeug580mc3lx\"")
                + HelpExampleRpc("whc_getfrozenbalanceforaddress", "\"qqxyplcfuxnm9z4usma2wmnu4kw9mexeug580mc3lx\"")
        );

    std::string address = ParseAddress(request.params[0]);
    UniValue response(UniValue::VARR);

    for(auto it = setFrozenAddresses.begin(); it != setFrozenAddresses.end(); ++it)
    {
        if(it->first == address)
        {
            int64_t nFrozen = 0;
            uint32_t propertyId = it->second;
            nFrozen = getMPbalance(address, propertyId, BALANCE);
            UniValue balanceObj(UniValue::VOBJ);
            balanceObj.push_back(Pair("propertyid", (uint64_t) propertyId));
            int mtype = getPropertyType(propertyId);
            if (mtype) {
                balanceObj.push_back(Pair("balance", FormatDivisibleMP(nFrozen, mtype)));
            } else {
                balanceObj.push_back(Pair("balance", FormatIndivisibleMP(nFrozen)));
            }
            response.push_back(balanceObj);
        }
    }
    return response;
}

UniValue whc_getallbalancesforid(const Config &config, const JSONRPCRequest &request) {
    if (request.fHelp || request.params.size() != 1)
        throw runtime_error(
                "whc_getallbalancesforid propertyid\n"
                "\nReturns a list of token balances for a given currency or property identifier.\n"
                "\nArguments:\n"
                "1. propertyid           (number, required) the property identifier\n"
                "\nResult:\n"
                "[                           (array of JSON objects)\n"
                "  {\n"
                "    \"address\" : \"address\",      (string) the address\n"
                "    \"balance\" : \"n.nnnnnnnn\",   (string) the available balance of the address\n"
                "    \"reserved\" : \"n.nnnnnnnn\"   (string) the amount reserved by sell offers and accepts\n"
                "  },\n"
                "  ...\n"
                "]\n"
                "\nExamples:\n"
                + HelpExampleCli("whc_getallbalancesforid", "1")
                + HelpExampleRpc("whc_getallbalancesforid", "1")
        );

    uint32_t propertyId = ParsePropertyId(request.params[0]);

    RequireExistingProperty(propertyId);

    UniValue response(UniValue::VARR);
    int mtype = getPropertyType(propertyId); // we want to check this BEFORE the loop

    LOCK(cs_tally);

    for (std::unordered_map<std::string, CMPTally>::iterator it = mp_tally_map.begin();
         it != mp_tally_map.end(); ++it) {
        uint32_t id = 0;
        bool includeAddress = false;
        std::string address = it->first;
        (it->second).init();
        while (0 != (id = (it->second).next())) {
            if (id == propertyId) {
                includeAddress = true;
                break;
            }
        }
        if (!includeAddress) {
            continue; // ignore this address, has never transacted in this propertyId
        }
        UniValue balanceObj(UniValue::VOBJ);
        balanceObj.push_back(Pair("address", address));
        bool nonEmptyBalance = BalanceToJSON(address, propertyId, balanceObj, mtype);

        if (nonEmptyBalance) {
            response.push_back(balanceObj);
        }
    }

    return response;
}

UniValue whc_getallbalancesforaddress(const Config &config, const JSONRPCRequest &request) {
    if (request.fHelp || request.params.size() != 1)
        throw runtime_error(
                "whc_getallbalancesforaddress \"address\"\n"
                "\nReturns a list of all token balances for a given address.\n"
                "\nArguments:\n"
                "1. address              (string, required) the address\n"
                "\nResult:\n"
                "[                           (array of JSON objects)\n"
                "  {\n"
                "    \"propertyid\" : n,           (number) the property identifier\n"
                "    \"balance\" : \"n.nnnnnnnn\",   (string) the available balance of the address\n"
                "    \"reserved\" : \"n.nnnnnnnn\"   (string) the amount reserved by sell offers and accepts\n"
                "  },\n"
                "  ...\n"
                "]\n"
                "\nExamples:\n"
                + HelpExampleCli("whc_getallbalancesforaddress", "\"qqxyplcfuxnm9z4usma2wmnu4kw9mexeug580mc3lx\"")
                + HelpExampleRpc("whc_getallbalancesforaddress", "\"qqxyplcfuxnm9z4usma2wmnu4kw9mexeug580mc3lx\"")
        );

    std::string address = ParseAddress(request.params[0]);

    UniValue response(UniValue::VARR);

    LOCK(cs_tally);

    CMPTally *addressTally = getTally(address);

    if (NULL == addressTally) { // addressTally object does not exist
        throw JSONRPCError(RPC_INVALID_PARAMETER, "Address not found");
    }

    addressTally->init();

    uint32_t propertyId = 0;
    while (0 != (propertyId = addressTally->next())) {
        UniValue balanceObj(UniValue::VOBJ);
        balanceObj.push_back(Pair("propertyid", (uint64_t) propertyId));
        bool nonEmptyBalance = BalanceToJSON(address, propertyId, balanceObj, getPropertyType(propertyId));

        if (nonEmptyBalance) {
            response.push_back(balanceObj);
        }
    }

    return response;
}

UniValue whc_getproperty(const Config &config, const JSONRPCRequest &request) {
    if (request.fHelp || request.params.size() != 1)
        throw runtime_error(
                "whc_getproperty propertyid\n"
                "\nReturns details for about the tokens or smart property to lookup.\n"
                "\nArguments:\n"
                "1. propertyid           (number, required) the identifier of the tokens or property\n"
                "\nResult:\n"
                "{\n"
                "  \"propertyid\" : n,                (number) the identifier\n"
                "  \"name\" : \"name\",                 (string) the name of the tokens\n"
                "  \"category\" : \"category\",         (string) the category used for the tokens\n"
                "  \"subcategory\" : \"subcategory\",   (string) the subcategory used for the tokens\n"
                "  \"data\" : \"information\",          (string) additional information or a description\n"
                "  \"url\" : \"uri\",                   (string) an URI, for example pointing to a website\n"
                "  \"issuer\" : \"address\",            (string) the Bitcoin address of the issuer on record\n"
                "  \"creationtxid\" : \"hash\",         (string) the hex-encoded creation transaction hash\n"
                "  \"fixedissuance\" : true|false,    (boolean) whether the token supply is fixed\n"
                "  \"managedissuance\" : true|false,    (boolean) whether the token supply is managed\n"
                "  \"totaltokens\" : \"n.nnnnnnnn\"     (string) the total number of tokens in existence\n"
                "}\n"
                "\nExamples:\n"
                + HelpExampleCli("whc_getproperty", "3")
                + HelpExampleRpc("whc_getproperty", "3")
        );

    uint32_t propertyId = ParsePropertyId(request.params[0]);

    RequireExistingProperty(propertyId);

    CMPSPInfo::Entry sp;
    {
        LOCK(cs_tally);
        if (!_my_sps->getSP(propertyId, sp)) {
            throw JSONRPCError(RPC_INVALID_PARAMETER, "Property identifier does not exist");
        }
    }
    int64_t nTotalTokens = getTotalTokens(propertyId);
    std::string strCreationHash = sp.txid.GetHex();
    std::string strTotalTokens;
    if (propertyId == OMNI_PROPERTY_WHC) strTotalTokens = FormatDivisibleMP(nTotalTokens, PRICE_PRECISION);
    else strTotalTokens = FormatMP(propertyId, nTotalTokens);

    UniValue response(UniValue::VOBJ);
    response.push_back(Pair("propertyid", (uint64_t) propertyId));
    PropertyToJSON(sp, response); // name, category, subcategory, data, url, divisible
    response.push_back(Pair("issuer", sp.issuer));
    response.push_back(Pair("creationtxid", strCreationHash));
    response.push_back(Pair("fixedissuance", sp.fixed));
    response.push_back(Pair("managedissuance", sp.manual));
    if (sp.manual) {
        int currentBlock = GetHeight();
        LOCK(cs_tally);
        response.push_back(Pair("freezingenabled", isFreezingEnabled(propertyId, currentBlock)));
    }
    response.push_back(Pair("totaltokens", strTotalTokens));

    return response;
}

UniValue whc_getactivecrowd(const Config &config, const JSONRPCRequest &request) {
    if (request.fHelp || request.params.size() != 1)
        throw runtime_error(
                "whc_getactivecrowd address\n"
                "\nReturns details for about the active crowd with special address.\n"
                "\nArguments:\n"
                "1. address           (number, required) the special address\n"
                "\nResult:\n"
                "{\n"
                "  \"propertyid\" : n,                (number) the identifier\n"
                "  \"name\" : \"name\",                 (string) the name of the tokens\n"
                "  \"category\" : \"category\",         (string) the category used for the tokens\n"
                "  \"subcategory\" : \"subcategory\",   (string) the subcategory used for the tokens\n"
                "  \"data\" : \"information\",          (string) additional information or a description\n"
                "  \"url\" : \"uri\",                   (string) an URI, for example pointing to a website\n"
                "  \"property precision\" : [0, 8],        (boolean) whether the tokens are divisible\n"
                "  \"issuer\" : \"address\",            (string) the Bitcoin address of the issuer on record\n"
                "  \"creationtxid\" : \"hash\",         (string) the hex-encoded creation transaction hash\n"
                "  \"totaltokens\" : \"n.nnnnnnnn\"     (string) the total number of tokens in existence\n"
                "}\n"
                "\nExamples:\n"
                + HelpExampleCli("whc_getactivecrowd", "qrutdtt3mwcutj8dusjkt9y75x0m07mukvs8v8g4tn")
                + HelpExampleRpc("whc_getactivecrowd", "qrutdtt3mwcutj8dusjkt9y75x0m07mukvs8v8g4tn")
        );

    std::string address = ParseAddress(request.params[0]);

    UniValue response(UniValue::VOBJ);
    CMPCrowd *find = getCrowd(address);
    if (find == NULL) {
        response.push_back("");
        return response;
    }
    uint32_t propertyId = find->getPropertyId();
    CMPSPInfo::Entry sp;
    {
        LOCK(cs_tally);
        if (!_my_sps->getSP(propertyId, sp)) {
            throw JSONRPCError(RPC_INVALID_PARAMETER, "Property identifier does not exist");
        }
    }
    int64_t nTotalTokens = getTotalTokens(propertyId);
    std::string strCreationHash = sp.txid.GetHex();
    std::string strTotalTokens = FormatMP(propertyId, nTotalTokens);
    response.push_back(Pair("propertyid", (uint64_t) propertyId));
    PropertyToJSON(sp, response); // name, category, subcategory, data, url, divisible
    response.push_back(Pair("issuer", sp.issuer));
    response.push_back(Pair("creationtxid", strCreationHash));
    response.push_back(Pair("totaltokens", strTotalTokens));

    return response;
}

UniValue whc_listproperties(const Config &config, const JSONRPCRequest &request) {
    if (request.fHelp)
        throw runtime_error(
                "whc_listproperties\n"
                "\nLists all tokens or smart properties.\n"
                "\nResult:\n"
                "[                                (array of JSON objects)\n"
                "  {\n"
                "    \"propertyid\" : n,                (number) the identifier of the tokens\n"
                "    \"name\" : \"name\",                 (string) the name of the tokens\n"
                "    \"category\" : \"category\",         (string) the category used for the tokens\n"
                "    \"subcategory\" : \"subcategory\",   (string) the subcategory used for the tokens\n"
                "    \"data\" : \"information\",          (string) additional information or a description\n"
                "    \"url\" : \"uri\",                   (string) an URI, for example pointing to a website\n"
                "    \"property precision\" : [0, 8]      (int)  the property precision \n"
                "  },\n"
                "  ...\n"
                "]\n"
                "\nExamples:\n"
                + HelpExampleCli("whc_listproperties", "")
                + HelpExampleRpc("whc_listproperties", "")
        );

    UniValue response(UniValue::VARR);

    LOCK(cs_tally);

    uint32_t nextSPID = _my_sps->peekNextSPID(1);
    for (uint32_t propertyId = 1; propertyId < nextSPID; propertyId++) {
        CMPSPInfo::Entry sp;
        if (_my_sps->getSP(propertyId, sp)) {
            UniValue propertyObj(UniValue::VOBJ);
            propertyObj.push_back(Pair("propertyid", (uint64_t) propertyId));
            PropertyToJSON(sp, propertyObj); // name, category, subcategory, data, url, divisible

            response.push_back(propertyObj);
        }
    }

    uint32_t nextTestSPID = _my_sps->peekNextSPID(2);
    for (uint32_t propertyId = TEST_ECO_PROPERTY_1; propertyId < nextTestSPID; propertyId++) {
        CMPSPInfo::Entry sp;
        if (_my_sps->getSP(propertyId, sp)) {
            UniValue propertyObj(UniValue::VOBJ);
            propertyObj.push_back(Pair("propertyid", (uint64_t) propertyId));
            PropertyToJSON(sp, propertyObj); // name, category, subcategory, data, url, divisible

            response.push_back(propertyObj);
        }
    }

    return response;
}


UniValue whc_getcrowdsale(const Config &config, const JSONRPCRequest &request) {
    if (request.fHelp || request.params.size() < 1 || request.params.size() > 2)
        throw runtime_error(
                "whc_getcrowdsale propertyid ( verbose )\n"
                "\nReturns information about a crowdsale.\n"
                "\nArguments:\n"
                "1. propertyid           (number, required) the identifier of the crowdsale\n"
                "2. verbose              (boolean, optional) list crowdsale participants (default: false)\n"
                "\nResult:\n"
                "{\n"
                "  \"propertyid\" : n,                     (number) the identifier of the crowdsale\n"
                "  \"name\" : \"name\",                      (string) the name of the tokens issued via the crowdsale\n"
                "  \"active\" : true|false,                (boolean) whether the crowdsale is still active\n"
                "  \"issuer\" : \"address\",                 (string) the Bitcoin address of the issuer on record\n"
                "  \"propertyiddesired\" : n,              (number) the identifier of the tokens eligible to participate in the crowdsale\n"
                "  \"tokensperunit\" : \"n.nnnnnnnn\",       (string) the amount of tokens granted per unit invested in the crowdsale\n"
                "  \"earlybonus\" : n,                     (number) an early bird bonus for participants in percent per week\n"
                "  \"starttime\" : nnnnnnnnnn,             (number) the start time of the of the crowdsale as Unix timestamp\n"
                "  \"deadline\" : nnnnnnnnnn,              (number) the deadline of the crowdsale as Unix timestamp\n"
                "  \"amountraised\" : \"n.nnnnnnnn\",        (string) the amount of tokens invested by participants\n"
                "  \"tokensissued\" : \"n.nnnnnnnn\",        (string) the total number of tokens issued via the crowdsale\n"
                "  \"addedissuertokens\" : \"n.nnnnnnnn\",   (string) the amount of tokens granted to the issuer as bonus\n"
                "  \"closedearly\" : true|false,           (boolean) whether the crowdsale ended early (if not active)\n"
                "  \"maxtokens\" : true|false,             (boolean) whether the crowdsale ended early due to reaching the limit of max. issuable tokens (if not active)\n"
                "  \"endedtime\" : nnnnnnnnnn,             (number) the time when the crowdsale ended (if closed early)\n"
                "  \"closetx\" : \"hash\",                   (string) the hex-encoded hash of the transaction that closed the crowdsale (if closed manually)\n"
                "  \"participanttransactions\": [          (array of JSON objects) a list of crowdsale participations (if verbose=true)\n"
                "    {\n"
                "      \"txid\" : \"hash\",                      (string) the hex-encoded hash of participation transaction\n"
                "      \"amountsent\" : \"n.nnnnnnnn\",          (string) the amount of tokens invested by the participant\n"
                "      \"participanttokens\" : \"n.nnnnnnnn\",   (string) the tokens granted to the participant\n"
                "    },\n"
                "    ...\n"
                "  ]\n"
                "}\n"
                "\nExamples:\n"
                + HelpExampleCli("whc_getcrowdsale", "3 true")
                + HelpExampleRpc("whc_getcrowdsale", "3, true")
        );

    uint32_t propertyId = ParsePropertyId(request.params[0]);
    bool showVerbose = (request.params.size() > 1) ? request.params[1].get_bool() : false;

    RequireExistingProperty(propertyId);
    RequireCrowdsale(propertyId);

    CMPSPInfo::Entry sp;
    {
        LOCK(cs_tally);
        if (!_my_sps->getSP(propertyId, sp)) {
            throw JSONRPCError(RPC_INVALID_PARAMETER, "Property identifier does not exist");
        }
    }

    const uint256 &creationHash = sp.txid;

    CTransactionRef tx;
    uint256 hashBlock;
    if (!GetTransaction(GetConfig(), TxId(creationHash), tx, hashBlock, true)) {
        throw JSONRPCError(RPC_INVALID_ADDRESS_OR_KEY, "No information available about transaction");
    }

    UniValue response(UniValue::VOBJ);
    bool active = isCrowdsaleActive(propertyId);
    std::map<uint256, std::vector<int64_t> > database;

    if (active) {
        bool crowdFound = false;

        LOCK(cs_tally);

        for (CrowdMap::const_iterator it = my_crowds.begin(); it != my_crowds.end(); ++it) {
            const CMPCrowd &crowd = it->second;
            if (propertyId == crowd.getPropertyId()) {
                crowdFound = true;
                database = crowd.getDatabase();
            }
        }
        if (!crowdFound) {
            throw JSONRPCError(RPC_INTERNAL_ERROR, "Crowdsale is flagged active but cannot be retrieved");
        }
    } else {
        database = sp.historicalData;
    }

    int64_t tokensIssued = getTotalTokens(propertyId);
    const std::string &txidClosed = sp.txid_close.GetHex();

    int64_t startTime = -1;
    if (!hashBlock.IsNull() && GetBlockIndex(hashBlock)) {
        startTime = GetBlockIndex(hashBlock)->nTime;
    }

    // note the database is already deserialized here and there is minimal performance penalty to iterate recipients to calculate amountRaised
    int64_t amountRaised = 0;
    int propertyIdType = getPropertyType(propertyId);
    RequirePropertyType(propertyIdType);
    int desiredIdType = getPropertyType(sp.property_desired);
    RequirePropertyType(desiredIdType);
    std::map<std::string, UniValue> sortMap;
    for (std::map<uint256, std::vector<int64_t> >::const_iterator it = database.begin(); it != database.end(); it++) {
        UniValue participanttx(UniValue::VOBJ);
        std::string txid = it->first.GetHex();
        amountRaised += it->second.at(0);
        participanttx.push_back(Pair("txid", txid));
        participanttx.push_back(Pair("amountsent", FormatByType(it->second.at(0), PRICE_PRECISION)));
        participanttx.push_back(Pair("participanttokens", FormatByType(it->second.at(2), propertyIdType)));
        std::string sortKey = strprintf("%d-%s", it->second.at(1), txid);
        sortMap.insert(std::make_pair(sortKey, participanttx));
    }

    response.push_back(Pair("propertyid", (uint64_t) propertyId));
    response.push_back(Pair("name", sp.name));
    response.push_back(Pair("active", active));
    response.push_back(Pair("issuer", sp.issuer));
    response.push_back(Pair("propertyiddesired", (uint64_t) sp.property_desired));
    response.push_back(Pair("precision", strPropertyType(sp.prop_type)));
    response.push_back(Pair("tokensperunit", FormatDivisibleMP(sp.rate, PRICE_PRECISION, false)));
    response.push_back(Pair("earlybonus", sp.early_bird));
    response.push_back(Pair("starttime", startTime));
    response.push_back(Pair("deadline", sp.deadline));
    response.push_back(Pair("amountraised", FormatByType(amountRaised, PRICE_PRECISION)));
    response.push_back(Pair("tokensissued", FormatMP(propertyId, tokensIssued)));
    response.push_back(Pair("addedissuertokens", FormatMP(propertyId, sp.missedTokens)));

    // TODO: return fields every time?
    if (!active) response.push_back(Pair("closedearly", sp.close_early));
    if (!active) response.push_back(Pair("maxtokens", sp.max_tokens));
    if (sp.close_early) response.push_back(Pair("endedtime", sp.timeclosed));
    if (sp.close_early && !sp.max_tokens) response.push_back(Pair("closetx", txidClosed));

    if (showVerbose) {
        UniValue participanttxs(UniValue::VARR);
        for (std::map<std::string, UniValue>::iterator it = sortMap.begin(); it != sortMap.end(); ++it) {
            participanttxs.push_back(it->second);
        }
        response.push_back(Pair("participanttransactions", participanttxs));
    }

    return response;
}

UniValue whc_getactivecrowdsales(const Config &config, const JSONRPCRequest &request) {
    if (request.fHelp)
        throw runtime_error(
                "whc_getactivecrowdsales\n"
                "\nLists currently active crowdsales.\n"
                "\nResult:\n"
                "[                                 (array of JSON objects)\n"
                "  {\n"
                "    \"propertyid\" : n,                 (number) the identifier of the crowdsale\n"
                "    \"name\" : \"name\",                  (string) the name of the tokens issued via the crowdsale\n"
                "    \"issuer\" : \"address\",             (string) the Bitcoin address of the issuer on record\n"
                "    \"propertyiddesired\" : n,          (number) the identifier of the tokens eligible to participate in the crowdsale\n"
                "    \"tokensperunit\" : \"n.nnnnnnnn\",   (string) the amount of tokens granted per unit invested in the crowdsale\n"
                "    \"earlybonus\" : n,                 (number) an early bird bonus for participants in percent per week\n"
                "    \"percenttoissuer\" : n,            (number) a percentage of tokens that will be granted to the issuer\n"
                "    \"starttime\" : nnnnnnnnnn,         (number) the start time of the of the crowdsale as Unix timestamp\n"
                "    \"deadline\" : nnnnnnnnnn           (number) the deadline of the crowdsale as Unix timestamp\n"
                "  },\n"
                "  ...\n"
                "]\n"
                "\nExamples:\n"
                + HelpExampleCli("whc_getactivecrowdsales", "")
                + HelpExampleRpc("whc_getactivecrowdsales", "")
        );

    UniValue response(UniValue::VARR);

    LOCK2(cs_main, cs_tally);

    for (CrowdMap::const_iterator it = my_crowds.begin(); it != my_crowds.end(); ++it) {
        const CMPCrowd &crowd = it->second;
        uint32_t propertyId = crowd.getPropertyId();

        CMPSPInfo::Entry sp;
        if (!_my_sps->getSP(propertyId, sp)) {
            continue;
        }

        const uint256 &creationHash = sp.txid;

        CTransactionRef tx;
        uint256 hashBlock;
        if (!GetTransaction(GetConfig(), TxId(creationHash), tx, hashBlock, true)) {
            throw JSONRPCError(RPC_INVALID_ADDRESS_OR_KEY, "No information available about transaction");
        }

        int64_t startTime = -1;
        if (!hashBlock.IsNull() && GetBlockIndex(hashBlock)) {
            startTime = GetBlockIndex(hashBlock)->nTime;
        }

        UniValue responseObj(UniValue::VOBJ);
        responseObj.push_back(Pair("propertyid", (uint64_t) propertyId));
        responseObj.push_back(Pair("name", sp.name));
        responseObj.push_back(Pair("issuer", sp.issuer));
        responseObj.push_back(Pair("propertyiddesired", (uint64_t) sp.property_desired));
        responseObj.push_back(Pair("tokensperunit", FormatMP(propertyId, sp.num_tokens)));
        responseObj.push_back(Pair("earlybonus", sp.early_bird));
        responseObj.push_back(Pair("percenttoissuer", sp.percentage));
        responseObj.push_back(Pair("starttime", startTime));
        responseObj.push_back(Pair("deadline", sp.deadline));
        response.push_back(responseObj);
    }

    return response;
}

UniValue whc_getgrants(const Config &config, const JSONRPCRequest &request) {
    if (request.fHelp || request.params.size() != 1)
        throw runtime_error(
                "whc_getgrants propertyid\n"
                "\nReturns information about granted and revoked units of managed tokens.\n"
                "\nArguments:\n"
                "1. propertyid           (number, required) the identifier of the managed tokens to lookup\n"
                "\nResult:\n"
                "{\n"
                "  \"propertyid\" : n,               (number) the identifier of the managed tokens\n"
                "  \"name\" : \"name\",                (string) the name of the tokens\n"
                "  \"issuer\" : \"address\",           (string) the Bitcoin address of the issuer on record\n"
                "  \"creationtxid\" : \"hash\",        (string) the hex-encoded creation transaction hash\n"
                "  \"totaltokens\" : \"n.nnnnnnnn\",   (string) the total number of tokens in existence\n"
                "  \"issuances\": [                  (array of JSON objects) a list of the granted and revoked tokens\n"
                "    {\n"
                "      \"txid\" : \"hash\",                (string) the hash of the transaction that granted tokens\n"
                "      \"grant\" : \"n.nnnnnnnn\"          (string) the number of tokens granted by this transaction\n"
                "    },\n"
                "    {\n"
                "      \"txid\" : \"hash\",                (string) the hash of the transaction that revoked tokens\n"
                "      \"grant\" : \"n.nnnnnnnn\"          (string) the number of tokens revoked by this transaction\n"
                "    },\n"
                "    ...\n"
                "  ]\n"
                "}\n"
                "\nExamples:\n"
                + HelpExampleCli("whc_getgrants", "31")
                + HelpExampleRpc("whc_getgrants", "31")
        );

    uint32_t propertyId = ParsePropertyId(request.params[0]);

    RequireExistingProperty(propertyId);
    RequireManagedProperty(propertyId);

    CMPSPInfo::Entry sp;
    {
        LOCK(cs_tally);
        if (false == _my_sps->getSP(propertyId, sp)) {
            throw JSONRPCError(RPC_INVALID_PARAMETER, "Property identifier does not exist");
        }
    }
    UniValue response(UniValue::VOBJ);
    const uint256 &creationHash = sp.txid;
    int64_t totalTokens = getTotalTokens(propertyId);

    // TODO: sort by height?

    UniValue issuancetxs(UniValue::VARR);
    std::map<uint256, std::vector<int64_t> >::const_iterator it;
    for (it = sp.historicalData.begin(); it != sp.historicalData.end(); it++) {
        const std::string &txid = it->first.GetHex();
        int64_t grantedTokens = it->second.at(0);
        int64_t revokedTokens = it->second.at(1);

        if (grantedTokens > 0) {
            UniValue granttx(UniValue::VOBJ);
            granttx.push_back(Pair("txid", txid));
            granttx.push_back(Pair("grant", FormatMP(propertyId, grantedTokens)));
            issuancetxs.push_back(granttx);
        }

        if (revokedTokens > 0) {
            UniValue revoketx(UniValue::VOBJ);
            revoketx.push_back(Pair("txid", txid));
            revoketx.push_back(Pair("revoke", FormatMP(propertyId, revokedTokens)));
            issuancetxs.push_back(revoketx);
        }
    }

    response.push_back(Pair("propertyid", (uint64_t) propertyId));
    response.push_back(Pair("name", sp.name));
    response.push_back(Pair("issuer", sp.issuer));
    response.push_back(Pair("creationtxid", creationHash.GetHex()));
    response.push_back(Pair("totaltokens", FormatMP(propertyId, totalTokens)));
    response.push_back(Pair("issuances", issuancetxs));

    return response;
}

UniValue omni_getorderbook(const Config &config, const JSONRPCRequest &request) {
    if (request.fHelp || request.params.size() < 1 || request.params.size() > 2)
        throw runtime_error(
                "omni_getorderbook propertyid ( propertyid )\n"
                "\nList active offers on the distributed token exchange.\n"
                "\nArguments:\n"
                "1. propertyid           (number, required) filter orders by property identifier for sale\n"
                "2. propertyid           (number, optional) filter orders by property identifier desired\n"
                "\nResult:\n"
                "[                                              (array of JSON objects)\n"
                "  {\n"
                "    \"address\" : \"address\",                         (string) the Bitcoin address of the trader\n"
                "    \"txid\" : \"hash\",                               (string) the hex-encoded hash of the transaction of the order\n"
                "    \"ecosystem\" : \"main\"|\"test\",                   (string) the ecosytem in which the order was made (if \"cancel-ecosystem\")\n"
                "    \"propertyidforsale\" : n,                       (number) the identifier of the tokens put up for sale\n"
                "    \"propertyidforsaleisdivisible\" : true|false,   (boolean) whether the tokens for sale are divisible\n"
                "    \"amountforsale\" : \"n.nnnnnnnn\",                (string) the amount of tokens initially offered\n"
                "    \"amountremaining\" : \"n.nnnnnnnn\",              (string) the amount of tokens still up for sale\n"
                "    \"propertyiddesired\" : n,                       (number) the identifier of the tokens desired in exchange\n"
                "    \"propertyiddesiredisdivisible\" : true|false,   (boolean) whether the desired tokens are divisible\n"
                "    \"amountdesired\" : \"n.nnnnnnnn\",                (string) the amount of tokens initially desired\n"
                "    \"amounttofill\" : \"n.nnnnnnnn\",                 (string) the amount of tokens still needed to fill the offer completely\n"
                "    \"action\" : n,                                  (number) the action of the transaction: (1) \"trade\", (2) \"cancel-price\", (3) \"cancel-pair\", (4) \"cancel-ecosystem\"\n"
                "    \"block\" : nnnnnn,                              (number) the index of the block that contains the transaction\n"
                "    \"blocktime\" : nnnnnnnnnn                       (number) the timestamp of the block that contains the transaction\n"
                "  },\n"
                "  ...\n"
                "]\n"
                "\nExamples:\n"
                + HelpExampleCli("omni_getorderbook", "2")
                + HelpExampleRpc("omni_getorderbook", "2")
        );

    bool filterDesired = (request.params.size() > 1);
    uint32_t propertyIdForSale = ParsePropertyId(request.params[0]);
    uint32_t propertyIdDesired = 0;

    RequireExistingProperty(propertyIdForSale);

    if (filterDesired) {
        propertyIdDesired = ParsePropertyId(request.params[1]);

        RequireExistingProperty(propertyIdDesired);
        RequireSameEcosystem(propertyIdForSale, propertyIdDesired);
        RequireDifferentIds(propertyIdForSale, propertyIdDesired);
    }

    std::vector<CMPMetaDEx> vecMetaDexObjects;
    {
        LOCK(cs_tally);
        for (md_PropertiesMap::const_iterator my_it = metadex.begin(); my_it != metadex.end(); ++my_it) {
            const md_PricesMap &prices = my_it->second;
            for (md_PricesMap::const_iterator it = prices.begin(); it != prices.end(); ++it) {
                const md_Set &indexes = it->second;
                for (md_Set::const_iterator it = indexes.begin(); it != indexes.end(); ++it) {
                    const CMPMetaDEx &obj = *it;
                    if (obj.getProperty() != propertyIdForSale) continue;
                    if (!filterDesired || obj.getDesProperty() == propertyIdDesired) vecMetaDexObjects.push_back(obj);
                }
            }
        }
    }

    UniValue response(UniValue::VARR);
    MetaDexObjectsToJSON(vecMetaDexObjects, response);
    return response;
}

UniValue omni_gettradehistoryforaddress(const Config &config, const JSONRPCRequest &request) {
    if (request.fHelp || request.params.size() < 1 || request.params.size() > 3)
        throw runtime_error(
                "omni_gettradehistoryforaddress \"address\" ( count propertyid )\n"
                "\nRetrieves the history of orders on the distributed exchange for the supplied address.\n"
                "\nArguments:\n"
                "1. address              (string, required) address to retrieve history for\n"
                "2. count                (number, optional) number of orders to retrieve (default: 10)\n"
                "3. propertyid           (number, optional) filter by property identifier transacted (default: no filter)\n"
                "\nResult:\n"
                "[                                              (array of JSON objects)\n"
                "  {\n"
                "    \"txid\" : \"hash\",                               (string) the hex-encoded hash of the transaction of the order\n"
                "    \"sendingaddress\" : \"address\",                  (string) the Bitcoin address of the trader\n"
                "    \"ismine\" : true|false,                         (boolean) whether the order involes an address in the wallet\n"
                "    \"confirmations\" : nnnnnnnnnn,                  (number) the number of transaction confirmations\n"
                "    \"fee\" : \"n.nnnnnnnn\",                          (string) the transaction fee in bitcoins\n"
                "    \"blocktime\" : nnnnnnnnnn,                      (number) the timestamp of the block that contains the transaction\n"
                "    \"valid\" : true|false,                          (boolean) whether the transaction is valid\n"
                "    \"version\" : n,                                 (number) the transaction version\n"
                "    \"type_int\" : n,                                (number) the transaction type as number\n"
                "    \"type\" : \"type\",                               (string) the transaction type as string\n"
                "    \"propertyidforsale\" : n,                       (number) the identifier of the tokens put up for sale\n"
                "    \"propertyidforsaleisdivisible\" : true|false,   (boolean) whether the tokens for sale are divisible\n"
                "    \"amountforsale\" : \"n.nnnnnnnn\",                (string) the amount of tokens initially offered\n"
                "    \"propertyiddesired\" : n,                       (number) the identifier of the tokens desired in exchange\n"
                "    \"propertyiddesiredisdivisible\" : true|false,   (boolean) whether the desired tokens are divisible\n"
                "    \"amountdesired\" : \"n.nnnnnnnn\",                (string) the amount of tokens initially desired\n"
                "    \"unitprice\" : \"n.nnnnnnnnnnn...\"               (string) the unit price (shown in the property desired)\n"
                "    \"status\" : \"status\"                            (string) the status of the order (\"open\", \"cancelled\", \"filled\", ...)\n"
                "    \"canceltxid\" : \"hash\",                         (string) the hash of the transaction that cancelled the order (if cancelled)\n"
                "    \"matches\": [                                   (array of JSON objects) a list of matched orders and executed trades\n"
                "      {\n"
                "        \"txid\" : \"hash\",                               (string) the hash of the transaction that was matched against\n"
                "        \"block\" : nnnnnn,                              (number) the index of the block that contains this transaction\n"
                "        \"address\" : \"address\",                         (string) the Bitcoin address of the other trader\n"
                "        \"amountsold\" : \"n.nnnnnnnn\",                   (string) the number of tokens sold in this trade\n"
                "        \"amountreceived\" : \"n.nnnnnnnn\"                (string) the number of tokens traded in exchange\n"
                "      },\n"
                "      ...\n"
                "    ]\n"
                "  },\n"
                "  ...\n"
                "]\n"
                "\nNote:\n"
                "The documentation only covers the output for a trade, but there are also cancel transactions with different properties.\n"
                "\nExamples:\n"
                + HelpExampleCli("omni_gettradehistoryforaddress", "\"1MCHESTptvd2LnNp7wmr2sGTpRomteAkq8\"")
                + HelpExampleRpc("omni_gettradehistoryforaddress", "\"1MCHESTptvd2LnNp7wmr2sGTpRomteAkq8\"")
        );

    std::string address = ParseAddress(request.params[0]);
    uint64_t count = (request.params.size() > 1) ? request.params[1].get_int64() : 10;
    uint32_t propertyId = 0;

    if (request.params.size() > 2) {
        propertyId = ParsePropertyId(request.params[2]);
        RequireExistingProperty(propertyId);
    }

    // Obtain a sorted vector of txids for the address trade history
    std::vector<uint256> vecTransactions;
    {
        LOCK(cs_tally);
        t_tradelistdb->getTradesForAddress(address, vecTransactions, propertyId);
    }

    // Populate the address trade history into JSON objects until we have processed count transactions
    UniValue response(UniValue::VARR);
    uint32_t processed = 0;
    for (std::vector<uint256>::reverse_iterator it = vecTransactions.rbegin(); it != vecTransactions.rend(); ++it) {
        UniValue txobj(UniValue::VOBJ);
        int populateResult = populateRPCTransactionObject(*it, txobj, "", true);
        if (0 == populateResult) {
            response.push_back(txobj);
            processed++;
            if (processed >= count) break;
        }
    }

    return response;
}

UniValue omni_gettradehistoryforpair(const Config &config, const JSONRPCRequest &request) {
    if (request.fHelp || request.params.size() < 2 || request.params.size() > 3)
        throw runtime_error(
                "omni_gettradehistoryforpair propertyid propertyid ( count )\n"
                "\nRetrieves the history of trades on the distributed token exchange for the specified market.\n"
                "\nArguments:\n"
                "1. propertyid           (number, required) the first side of the traded pair\n"
                "2. propertyid           (number, required) the second side of the traded pair\n"
                "3. count                (number, optional) number of trades to retrieve (default: 10)\n"
                "\nResult:\n"
                "[                                      (array of JSON objects)\n"
                "  {\n"
                "    \"block\" : nnnnnn,                      (number) the index of the block that contains the trade match\n"
                "    \"unitprice\" : \"n.nnnnnnnnnnn...\" ,     (string) the unit price used to execute this trade (received/sold)\n"
                "    \"inverseprice\" : \"n.nnnnnnnnnnn...\",   (string) the inverse unit price (sold/received)\n"
                "    \"sellertxid\" : \"hash\",                 (string) the hash of the transaction of the seller\n"
                "    \"address\" : \"address\",                 (string) the Bitcoin address of the seller\n"
                "    \"amountsold\" : \"n.nnnnnnnn\",           (string) the number of tokens sold in this trade\n"
                "    \"amountreceived\" : \"n.nnnnnnnn\",       (string) the number of tokens traded in exchange\n"
                "    \"matchingtxid\" : \"hash\",               (string) the hash of the transaction that was matched against\n"
                "    \"matchingaddress\" : \"address\"          (string) the Bitcoin address of the other party of this trade\n"
                "  },\n"
                "  ...\n"
                "]\n"
                "\nExamples:\n"
                + HelpExampleCli("omni_gettradehistoryforpair", "1 12 500")
                + HelpExampleRpc("omni_gettradehistoryforpair", "1, 12, 500")
        );

    // obtain property identifiers for pair & check valid parameters
    uint32_t propertyIdSideA = ParsePropertyId(request.params[0]);
    uint32_t propertyIdSideB = ParsePropertyId(request.params[1]);
    uint64_t count = (request.params.size() > 2) ? request.params[2].get_int64() : 10;

    RequireExistingProperty(propertyIdSideA);
    RequireExistingProperty(propertyIdSideB);
    RequireSameEcosystem(propertyIdSideA, propertyIdSideB);
    RequireDifferentIds(propertyIdSideA, propertyIdSideB);

    // request pair trade history from trade db
    UniValue response(UniValue::VARR);
    LOCK(cs_tally);
    t_tradelistdb->getTradesForPair(propertyIdSideA, propertyIdSideB, response, count);
    return response;
}

UniValue omni_getactivedexsells(const Config &config, const JSONRPCRequest &request) {
    if (request.fHelp || request.params.size() > 1)
        throw runtime_error(
                "omni_getactivedexsells ( address )\n"
                "\nReturns currently active offers on the distributed exchange.\n"
                "\nArguments:\n"
                "1. address              (string, optional) address filter (default: include any)\n"
                "\nResult:\n"
                "[                                   (array of JSON objects)\n"
                "  {\n"
                "    \"txid\" : \"hash\",                    (string) the hash of the transaction of this offer\n"
                "    \"propertyid\" : n,                   (number) the identifier of the tokens for sale\n"
                "    \"seller\" : \"address\",               (string) the Bitcoin address of the seller\n"
                "    \"amountavailable\" : \"n.nnnnnnnn\",   (string) the number of tokens still listed for sale and currently available\n"
                "    \"bitcoindesired\" : \"n.nnnnnnnn\",    (string) the number of bitcoins desired in exchange\n"
                "    \"unitprice\" : \"n.nnnnnnnn\" ,        (string) the unit price (BTC/token)\n"
                "    \"timelimit\" : nn,                   (number) the time limit in blocks a buyer has to pay following a successful accept\n"
                "    \"minimumfee\" : \"n.nnnnnnnn\",        (string) the minimum mining fee a buyer has to pay to accept this offer\n"
                "    \"amountaccepted\" : \"n.nnnnnnnn\",    (string) the number of tokens currently reserved for pending \"accept\" orders\n"
                "    \"accepts\": [                        (array of JSON objects) a list of pending \"accept\" orders\n"
                "      {\n"
                "        \"buyer\" : \"address\",                (string) the Bitcoin address of the buyer\n"
                "        \"block\" : nnnnnn,                   (number) the index of the block that contains the \"accept\" order\n"
                "        \"blocksleft\" : nn,                  (number) the number of blocks left to pay\n"
                "        \"amount\" : \"n.nnnnnnnn\"             (string) the amount of tokens accepted and reserved\n"
                "        \"amounttopay\" : \"n.nnnnnnnn\"        (string) the amount in bitcoins needed finalize the trade\n"
                "      },\n"
                "      ...\n"
                "    ]\n"
                "  },\n"
                "  ...\n"
                "]\n"
                "\nExamples:\n"
                + HelpExampleCli("omni_getactivedexsells", "")
                + HelpExampleRpc("omni_getactivedexsells", "")
        );

    std::string addressFilter;

    if (request.params.size() > 0) {
        addressFilter = ParseAddressOrEmpty(request.params[0]);
    }

    UniValue response(UniValue::VARR);

    int curBlock = GetHeight();

    LOCK(cs_tally);

    for (OfferMap::iterator it = my_offers.begin(); it != my_offers.end(); ++it) {
        const CMPOffer &selloffer = it->second;
        const std::string &sellCombo = it->first;
        std::string seller = sellCombo.substr(0, sellCombo.size() - 2);

        // filtering
        if (!addressFilter.empty() && seller != addressFilter) continue;

        std::string txid = selloffer.getHash().GetHex();
        uint32_t propertyId = selloffer.getProperty();
        int64_t minFee = selloffer.getMinFee();
        uint8_t timeLimit = selloffer.getBlockTimeLimit();
        int64_t sellOfferAmount = selloffer.getOfferAmountOriginal(); //badly named - "Original" implies off the wire, but is amended amount
        int64_t sellBitcoinDesired = selloffer.getBTCDesiredOriginal(); //badly named - "Original" implies off the wire, but is amended amount
        int64_t amountAvailable = getMPbalance(seller, propertyId, SELLOFFER_RESERVE);
        int64_t amountAccepted = getMPbalance(seller, propertyId, ACCEPT_RESERVE);

        // TODO: no math, and especially no rounding here (!)
        // TODO: no math, and especially no rounding here (!)
        // TODO: no math, and especially no rounding here (!)

        // calculate unit price and updated amount of bitcoin desired
        double unitPriceFloat = 0.0;
        if ((sellOfferAmount > 0) && (sellBitcoinDesired > 0)) {
            unitPriceFloat = (double) sellBitcoinDesired / (double) sellOfferAmount; // divide by zero protection
        }
        int64_t unitPrice = rounduint64(unitPriceFloat * COIN.GetSatoshis());
        int64_t bitcoinDesired = calculateDesiredBTC(sellOfferAmount, sellBitcoinDesired, amountAvailable);

        UniValue responseObj(UniValue::VOBJ);
        responseObj.push_back(Pair("txid", txid));
        responseObj.push_back(Pair("propertyid", (uint64_t) propertyId));
        responseObj.push_back(Pair("seller", seller));
        responseObj.push_back(Pair("amountavailable", FormatDivisibleMP(amountAvailable, 8)));
        responseObj.push_back(Pair("bitcoindesired", FormatDivisibleMP(bitcoinDesired, 8)));
        responseObj.push_back(Pair("unitprice", FormatDivisibleMP(unitPrice, 8)));
        responseObj.push_back(Pair("timelimit", timeLimit));
        responseObj.push_back(Pair("minimumfee", FormatDivisibleMP(minFee, 8)));

        // display info about accepts related to sell
        responseObj.push_back(Pair("amountaccepted", FormatDivisibleMP(amountAccepted, 8)));
        UniValue acceptsMatched(UniValue::VARR);
        for (AcceptMap::const_iterator ait = my_accepts.begin(); ait != my_accepts.end(); ++ait) {
            UniValue matchedAccept(UniValue::VOBJ);
            const CMPAccept &accept = ait->second;
            const std::string &acceptCombo = ait->first;

            // does this accept match the sell?
            if (accept.getHash() == selloffer.getHash()) {
                // split acceptCombo out to get the buyer address
                std::string buyer = acceptCombo.substr((acceptCombo.find("+") + 1),
                                                       (acceptCombo.size() - (acceptCombo.find("+") + 1)));
                int blockOfAccept = accept.getAcceptBlock();
                int blocksLeftToPay = (blockOfAccept + selloffer.getBlockTimeLimit()) - curBlock;
                int64_t amountAccepted = accept.getAcceptAmountRemaining();
                // TODO: don't recalculate!
                int64_t amountToPayInBTC = calculateDesiredBTC(accept.getOfferAmountOriginal(),
                                                               accept.getBTCDesiredOriginal(), amountAccepted);
                matchedAccept.push_back(Pair("buyer", buyer));
                matchedAccept.push_back(Pair("block", blockOfAccept));
                matchedAccept.push_back(Pair("blocksleft", blocksLeftToPay));
                matchedAccept.push_back(Pair("amount", FormatDivisibleMP(amountAccepted, 8)));
                matchedAccept.push_back(Pair("amounttopay", FormatDivisibleMP(amountToPayInBTC, 8)));
                acceptsMatched.push_back(matchedAccept);
            }
        }
        responseObj.push_back(Pair("accepts", acceptsMatched));

        // add sell object into response array
        response.push_back(responseObj);
    }

    return response;
}

UniValue whc_listblocktransactions(const Config &config, const JSONRPCRequest &request) {
    if (request.fHelp || request.params.size() != 1)
        throw runtime_error(
                "whc_listblocktransactions index\n"
                "\nLists all Wormhole transactions in a block.\n"
                "\nArguments:\n"
                "1. index                (number, required) the block height or block index\n"
                "\nResult:\n"
                "[                       (array of string)\n"
                "  \"hash\",                 (string) the hash of the transaction\n"
                "  ...\n"
                "]\n"

                "\nExamples:\n"
                + HelpExampleCli("whc_listblocktransactions", "279007")
                + HelpExampleRpc("whc_listblocktransactions", "279007")
        );

    int blockHeight = request.params[0].get_int();

    RequireHeightInChain(blockHeight);

    // next let's obtain the block for this height
    CBlock block;
    {
        LOCK(cs_main);
        CBlockIndex *pBlockIndex = chainActive[blockHeight];

        if (!ReadBlockFromDisk(block, pBlockIndex, GetConfig())) {
            throw JSONRPCError(RPC_INTERNAL_ERROR, "Failed to read block from disk");
        }
    }

    UniValue response(UniValue::VARR);

    // now we want to loop through each of the transactions in the block and run against CMPTxList::exists
    // those that return positive add to our response array

    LOCK(cs_tally);
    for (CTransactionRef &tx : block.vtx) {
        if (p_txlistdb->exists(tx.get()->GetHash())) {
            // later we can add a verbose flag to decode here, but for now callers can send returned txids into gettransaction_MP
            // add the txid into the response as it's an MP transaction
            response.push_back(tx.get()->GetHash().GetHex());
        }
    }

    return response;
}

UniValue whc_verifyrawtransaction(const Config &config, const JSONRPCRequest &request) {
    if (request.fHelp || request.params.size() <= 1 || request.params.size() >= 2) {
        throw runtime_error("whc_verifyrawtransaction rawtx (txHeight) \n"
                            "check whether the transaction is compliable with wormhole protocol or not \n"
                            "\nArguments:\n"
                            "1. rawtx                 (string, required) the transaction hex\n"
                            "2. txHeight              (int, optional) the transaction in which block"
                            "\nResult:\n"
                            "{\n"
                            "  \"valid\" : true|false,             (boolean) whether the transaction is valid\n"
                            "  \"invalidreason\" : \"reason\",     (string) if a transaction is invalid, the reason \n"
                            "}\n"
                            "\nbExamples:\n"
                            + HelpExampleCli("whc_verifyrawtransaction", "\"hexstring\"")
                            + HelpExampleRpc("whc_verifyrawtransaction", "\"hexstring\"")
        );
    }

    UniValue infoResponse;
    RPCTypeCheck(request.params[0], {UniValue::VSTR});
    CMutableTransaction mtx;
    if (!DecodeHexTx(mtx, request.params[0].get_str())) {
        infoResponse.push_back(Pair("valid", false));
        infoResponse.push_back(Pair("invalidReason", "TX decode failed"));
        return infoResponse;
    }
    int blockHeight = 0;
    int blockTime = 0;
    if (request.params.size() == 2) {
        blockHeight = request.params[1].get_int();
    } else {
        blockHeight = GetHeight();
    }

    CMPTransaction mp_obj;
    int pop_ret = ParseTransaction(CTransaction(std::move(mtx)), blockHeight, 0, mp_obj, blockTime);
    if (0 != pop_ret) {

        if (mp_obj.getEncodingClass() != OMNI_CLASS_C) {
            infoResponse.push_back(Pair("valid", false));
            infoResponse.push_back(Pair("invalidReason", "Not a Wormhole Protocol transaction"));
            return infoResponse;
        }

        if (mp_obj.getSender().empty() == false) {
            infoResponse.push_back(Pair("valid", false));
            infoResponse.push_back(Pair("invalidReason", "The transaction no have sender"));
            return infoResponse;
        }

        int interp_ret = mp_obj.interpretPacket();
        if (interp_ret < 0) {
            infoResponse.push_back(Pair("valid", false));
            infoResponse.push_back(Pair("invalidReason", error_str(interp_ret)));
            return infoResponse;
        }
    }

    infoResponse.push_back(Pair("valid", true));
    return infoResponse;
}

UniValue whc_gettransaction(const Config &config, const JSONRPCRequest &request) {
    if (request.fHelp || request.params.size() != 1)
        throw runtime_error(
                "whc_gettransaction \"txid\"\n"
                "\nGet detailed information about an Omni transaction.\n"
                "\nArguments:\n"
                "1. txid                 (string, required) the hash of the transaction to lookup\n"
                "\nResult:\n"
                "{\n"
                "  \"txid\" : \"hash\",                  (string) the hex-encoded hash of the transaction\n"
                "  \"sendingaddress\" : \"address\",     (string) the Bitcoin address of the sender\n"
                "  \"referenceaddress\" : \"address\",   (string) a Bitcoin address used as reference (if any)\n"
                "  \"ismine\" : true|false,            (boolean) whether the transaction involes an address in the wallet\n"
                "  \"confirmations\" : nnnnnnnnnn,     (number) the number of transaction confirmations\n"
                "  \"fee\" : \"n.nnnnnnnn\",             (string) the transaction fee in bitcoins\n"
                "  \"blocktime\" : nnnnnnnnnn,         (number) the timestamp of the block that contains the transaction\n"
                "  \"valid\" : true|false,             (boolean) whether the transaction is valid\n"
                "  \"invalidreason\" : \"reason\",     (string) if a transaction is invalid, the reason \n"
                "  \"version\" : n,                    (number) the transaction version\n"
                "  \"type_int\" : n,                   (number) the transaction type as number\n"
                "  \"type\" : \"type\",                  (string) the transaction type as string\n"
                "  [...]                             (mixed) other transaction type specific properties\n"
                "}\n"
                "\nbExamples:\n"
                + HelpExampleCli("whc_gettransaction",
                                 "\"1075db55d416d3ca199f55b6084e2115b9345e16c5cf302fc80e9d5fbf5d48d\"")
                + HelpExampleRpc("whc_gettransaction",
                                 "\"1075db55d416d3ca199f55b6084e2115b9345e16c5cf302fc80e9d5fbf5d48d\"")
        );

    uint256 hash = ParseHashV(request.params[0], "txid");

    UniValue txobj(UniValue::VOBJ);
    int populateResult = populateRPCTransactionObject(hash, txobj);
    if (populateResult != 0) PopulateFailure(populateResult);

    return txobj;
}

UniValue whc_listtransactions(const Config &config, const JSONRPCRequest &request) {
    if (request.fHelp || request.params.size() > 5)
        throw runtime_error(
                "whc_listtransactions ( \"address\" count skip startblock endblock )\n"
                "\nList wallet transactions, optionally filtered by an address and block boundaries.\n"
                "\nArguments:\n"
                "1. address              (string, optional) address filter (default: \"*\")\n"
                "2. count                (number, optional) show at most n transactions (default: 10)\n"
                "3. skip                 (number, optional) skip the first n transactions (default: 0)\n"
                "4. startblock           (number, optional) first block to begin the search (default: 0)\n"
                "5. endblock             (number, optional) last block to include in the search (default: 9999999)\n"
                "\nResult:\n"
                "[                                 (array of JSON objects)\n"
                "  {\n"
                "    \"txid\" : \"hash\",                  (string) the hex-encoded hash of the transaction\n"
                "    \"sendingaddress\" : \"address\",     (string) the Bitcoin address of the sender\n"
                "    \"referenceaddress\" : \"address\",   (string) a Bitcoin address used as reference (if any)\n"
                "    \"ismine\" : true|false,            (boolean) whether the transaction involes an address in the wallet\n"
                "    \"confirmations\" : nnnnnnnnnn,     (number) the number of transaction confirmations\n"
                "    \"fee\" : \"n.nnnnnnnn\",             (string) the transaction fee in bitcoins\n"
                "    \"blocktime\" : nnnnnnnnnn,         (number) the timestamp of the block that contains the transaction\n"
                "    \"valid\" : true|false,             (boolean) whether the transaction is valid\n"
                "    \"version\" : n,                    (number) the transaction version\n"
                "    \"type_int\" : n,                   (number) the transaction type as number\n"
                "    \"type\" : \"type\",                  (string) the transaction type as string\n"
                "    [...]                             (mixed) other transaction type specific properties\n"
                "  },\n"
                "  ...\n"
                "]\n"
                "\nExamples:\n"
                + HelpExampleCli("whc_listtransactions", "")
                + HelpExampleRpc("whc_listtransactions", "")
        );

    // obtains parameters - default all wallet addresses & last 10 transactions
    std::string addressParam;
    if (request.params.size() > 0) {
        if (("*" != request.params[0].get_str()) && ("" != request.params[0].get_str()))
            addressParam = request.params[0].get_str();
    }
    int64_t nCount = 10;
    if (request.params.size() > 1) nCount = request.params[1].get_int64();
    if (nCount < 0) throw JSONRPCError(RPC_INVALID_PARAMETER, "Negative count");
    int64_t nFrom = 0;
    if (request.params.size() > 2) nFrom = request.params[2].get_int64();
    if (nFrom < 0) throw JSONRPCError(RPC_INVALID_PARAMETER, "Negative from");
    int64_t nStartBlock = 0;
    if (request.params.size() > 3) nStartBlock = request.params[3].get_int64();
    if (nStartBlock < 0) throw JSONRPCError(RPC_INVALID_PARAMETER, "Negative start block");
    int64_t nEndBlock = 9999999;
    if (request.params.size() > 4) nEndBlock = request.params[4].get_int64();
    if (nEndBlock < 0) throw JSONRPCError(RPC_INVALID_PARAMETER, "Negative end block");

    // obtain a sorted list of Omni layer wallet transactions (including STO receipts and pending)
    std::map<std::string, uint256> walletTransactions = FetchWalletOmniTransactions(nFrom + nCount, nStartBlock,
                                                                                    nEndBlock);

    // reverse iterate over (now ordered) transactions and populate RPC objects for each one
    UniValue response(UniValue::VARR);
    for (std::map<std::string, uint256>::reverse_iterator it = walletTransactions.rbegin();
         it != walletTransactions.rend(); it++) {
        uint256 txHash = it->second;
        UniValue txobj(UniValue::VOBJ);
        int populateResult = populateRPCTransactionObject(txHash, txobj, addressParam);
        if (0 == populateResult) response.push_back(txobj);
    }

    // TODO: reenable cutting!
/*
    // cut on nFrom and nCount
    if (nFrom > (int)response.size()) nFrom = response.size();
    if ((nFrom + nCount) > (int)response.size()) nCount = response.size() - nFrom;
    UniValue::iterator first = response.begin();
    std::advance(first, nFrom);
    UniValue::iterator last = response.begin();
    std::advance(last, nFrom+nCount);
    if (last != response.end()) response.erase(last, response.end());
    if (first != response.begin()) response.erase(response.begin(), first);
    std::reverse(response.begin(), response.end());
*/
    return response;
}

UniValue whc_listpendingtransactions(const Config &config, const JSONRPCRequest &request) {
    if (request.fHelp || request.params.size() > 1)
        throw runtime_error(
                "whc_listpendingtransactions ( \"address\" )\n"
                "\nReturns a list of unconfirmed Omni transactions, pending in the memory pool.\n"
                "\nAn optional filter can be provided to only include transactions which involve the given address.\n"
                "\nNote: the validity of pending transactions is uncertain, and the state of the memory pool may "
                "change at any moment. It is recommended to check transactions after confirmation, and pending "
                "transactions should be considered as invalid.\n"
                "\nArguments:\n"
                "1. address              (string, optional) address filter (default: \"\" for no filter)\n"
                "\nResult:\n"
                "[                                 (array of JSON objects)\n"
                "  {\n"
                "    \"txid\" : \"hash\",                  (string) the hex-encoded hash of the transaction\n"
                "    \"sendingaddress\" : \"address\",     (string) the Bitcoin address of the sender\n"
                "    \"referenceaddress\" : \"address\",   (string) a Bitcoin address used as reference (if any)\n"
                "    \"ismine\" : true|false,            (boolean) whether the transaction involes an address in the wallet\n"
                "    \"fee\" : \"n.nnnnnnnn\",             (string) the transaction fee in bitcoins\n"
                "    \"version\" : n,                    (number) the transaction version\n"
                "    \"type_int\" : n,                   (number) the transaction type as number\n"
                "    \"type\" : \"type\",                  (string) the transaction type as string\n"
                "    [...]                             (mixed) other transaction type specific properties\n"
                "  },\n"
                "  ...\n"
                "]\n"
                "\nExamples:\n"
                + HelpExampleCli("whc_listpendingtransactions", "")
                + HelpExampleRpc("whc_listpendingtransactions", "")
        );

    std::string filterAddress;
    if (request.params.size() > 0) {
        filterAddress = ParseAddressOrEmpty(request.params[0]);
    }

    std::vector<uint256> vTxid;
    mempool.queryHashes(vTxid);

    UniValue result(UniValue::VARR);
    for (const uint256 &hash : vTxid) {
        UniValue txObj(UniValue::VOBJ);
        if (populateRPCTransactionObject(hash, txObj, filterAddress) == 0) {
            result.push_back(txObj);
        }
    }

    return result;
}

UniValue whc_getinfo(const Config &config, const JSONRPCRequest &request) {
    if (request.fHelp || request.params.size() != 0)
        throw runtime_error(
                "whc_getinfo\n"
                "Returns various state information of the client and protocol.\n"
                "\nResult:\n"
                "{\n"
                "  \"wormholeversion_int\" : xxxxxxx,       (number) client version as integer\n"
                "  \"wormholeversion\" : \"x.x.x.x-xxx\",     (string) client version\n"
                "  \"bitcoincoreversion\" : \"x.x.x\",        (string) Bitcoin Core version\n"
                "  \"block\" : nnnnnn,                      (number) index of the last processed block\n"
                "  \"blocktime\" : nnnnnnnnnn,              (number) timestamp of the last processed block\n"
                "  \"blocktransactions\" : nnnn,            (number) wormhole transactions found in the last processed block\n"
                "  \"totaltransactions\" : nnnnnnnn,        (number) wormhole transactions processed in total\n"
                "  \"alerts\" : [                           (array of JSON objects) active protocol alert (if any)\n"
                "    {\n"
                "      \"alerttypeint\" : n,                    (number) alert type as integer\n"
                "      \"alerttype\" : \"xxx\",                   (string) alert type\n"
                "      \"alertexpiry\" : \"nnnnnnnnnn\",          (string) expiration criteria\n"
                "      \"alertmessage\" : \"xxx\"                 (string) information about the alert\n"
                "    },\n"
                "    ...\n"
                "  ]\n"
                "}\n"
                "\nExamples:\n"
                + HelpExampleCli("whc_getinfo", "")
                + HelpExampleRpc("whc_getinfo", "")
        );

    UniValue infoResponse(UniValue::VOBJ);

    // provide the mastercore and bitcoin version
    infoResponse.push_back(Pair("wormholeversion_int", OMNICORE_VERSION));
    infoResponse.push_back(Pair("wormholeversion", OmniCoreVersion()));
    infoResponse.push_back(Pair("bitcoincoreversion", BitcoinCoreVersion()));

    // provide the current block details
    int block = GetHeight();
    int64_t blockTime = GetLatestBlockTime();

    LOCK(cs_tally);

    int blockMPTransactions = p_txlistdb->getMPTransactionCountBlock(block);
    int totalMPTransactions = p_txlistdb->getMPTransactionCountTotal();
    infoResponse.push_back(Pair("block", block));
    infoResponse.push_back(Pair("blocktime", blockTime));
    infoResponse.push_back(Pair("blocktransactions", blockMPTransactions));

    // provide the number of trades completed
    // provide the number of transactions parsed
    infoResponse.push_back(Pair("totaltransactions", totalMPTransactions));

    // handle alerts
    UniValue alerts(UniValue::VARR);
    std::vector<AlertData> omniAlerts = GetOmniCoreAlerts();
    for (std::vector<AlertData>::iterator it = omniAlerts.begin(); it != omniAlerts.end(); it++) {
        AlertData alert = *it;
        UniValue alertResponse(UniValue::VOBJ);
        std::string alertTypeStr;
        switch (alert.alert_type) {
            case 1:
                alertTypeStr = "alertexpiringbyblock";
                break;
            case 2:
                alertTypeStr = "alertexpiringbyblocktime";
                break;
            case 3:
                alertTypeStr = "alertexpiringbyclientversion";
                break;
            default:
                alertTypeStr = "error";
        }
        alertResponse.push_back(Pair("alerttypeint", alert.alert_type));
        alertResponse.push_back(Pair("alerttype", alertTypeStr));
        alertResponse.push_back(Pair("alertexpiry", FormatIndivisibleMP(alert.alert_expiry)));
        alertResponse.push_back(Pair("alertmessage", alert.alert_message));
        alerts.push_back(alertResponse);
    }
    infoResponse.push_back(Pair("alerts", alerts));

    return infoResponse;
}

UniValue omni_getactivations(const Config &config, const JSONRPCRequest &request) {
    if (request.fHelp || request.params.size() != 0)
        throw runtime_error(
                "omni_getactivations\n"
                "Returns pending and completed feature activations.\n"
                "\nResult:\n"
                "{\n"
                "  \"pendingactivations\": [       (array of JSON objects) a list of pending feature activations\n"
                "    {\n"
                "      \"featureid\" : n,              (number) the id of the feature\n"
                "      \"featurename\" : \"xxxxxxxx\",   (string) the name of the feature\n"
                "      \"activationblock\" : n,        (number) the block the feature will be activated\n"
                "      \"minimumversion\" : n          (number) the minimum client version needed to support this feature\n"
                "    },\n"
                "    ...\n"
                "  ]\n"
                "  \"completedactivations\": [     (array of JSON objects) a list of completed feature activations\n"
                "    {\n"
                "      \"featureid\" : n,              (number) the id of the feature\n"
                "      \"featurename\" : \"xxxxxxxx\",   (string) the name of the feature\n"
                "      \"activationblock\" : n,        (number) the block the feature will be activated\n"
                "      \"minimumversion\" : n          (number) the minimum client version needed to support this feature\n"
                "    },\n"
                "    ...\n"
                "  ]\n"
                "}\n"
                "\nExamples:\n"
                + HelpExampleCli("omni_getactivations", "")
                + HelpExampleRpc("omni_getactivations", "")
        );

    UniValue response(UniValue::VOBJ);

    UniValue arrayPendingActivations(UniValue::VARR);
    std::vector<FeatureActivation> vecPendingActivations = GetPendingActivations();
    for (std::vector<FeatureActivation>::iterator it = vecPendingActivations.begin();
         it != vecPendingActivations.end(); ++it) {
        UniValue actObj(UniValue::VOBJ);
        FeatureActivation pendingAct = *it;
        actObj.push_back(Pair("featureid", pendingAct.featureId));
        actObj.push_back(Pair("featurename", pendingAct.featureName));
        actObj.push_back(Pair("activationblock", pendingAct.activationBlock));
        actObj.push_back(Pair("minimumversion", (uint64_t) pendingAct.minClientVersion));
        arrayPendingActivations.push_back(actObj);
    }

    UniValue arrayCompletedActivations(UniValue::VARR);
    std::vector<FeatureActivation> vecCompletedActivations = GetCompletedActivations();
    for (std::vector<FeatureActivation>::iterator it = vecCompletedActivations.begin();
         it != vecCompletedActivations.end(); ++it) {
        UniValue actObj(UniValue::VOBJ);
        FeatureActivation completedAct = *it;
        actObj.push_back(Pair("featureid", completedAct.featureId));
        actObj.push_back(Pair("featurename", completedAct.featureName));
        actObj.push_back(Pair("activationblock", completedAct.activationBlock));
        actObj.push_back(Pair("minimumversion", (uint64_t) completedAct.minClientVersion));
        arrayCompletedActivations.push_back(actObj);
    }

    response.push_back(Pair("pendingactivations", arrayPendingActivations));
    response.push_back(Pair("completedactivations", arrayCompletedActivations));

    return response;
}

UniValue whc_getsto(const Config &config, const JSONRPCRequest &request) {
    if (request.fHelp || request.params.size() < 1 || request.params.size() > 2)
        throw runtime_error(
                "whc_getsto \"txid\" \"recipientfilter\"\n"
                "\nGet information and recipients of a send-to-owners transaction.\n"
                "\nArguments:\n"
                "1. txid                 (string, required) the hash of the transaction to lookup\n"
                "2. recipientfilter      (string, optional) a filter for recipients (wallet by default, \"*\" for all)\n"
                "\nResult:\n"
                "{\n"
                "  \"txid\" : \"hash\",                (string) the hex-encoded hash of the transaction\n"
                "  \"sendingaddress\" : \"address\",   (string) the Bitcoin address of the sender\n"
                "  \"ismine\" : true|false,          (boolean) whether the transaction involes an address in the wallet\n"
                "  \"confirmations\" : nnnnnnnnnn,   (number) the number of transaction confirmations\n"
                "  \"fee\" : \"n.nnnnnnnn\",           (string) the transaction fee in bitcoins\n"
                "  \"blocktime\" : nnnnnnnnnn,       (number) the timestamp of the block that contains the transaction\n"
                "  \"valid\" : true|false,           (boolean) whether the transaction is valid\n"
                "  \"version\" : n,                  (number) the transaction version\n"
                "  \"type_int\" : n,                 (number) the transaction type as number\n"
                "  \"type\" : \"type\",                (string) the transaction type as string\n"
                "  \"propertyid\" : n,               (number) the identifier of sent tokens\n"
                "  \"divisible\" : true|false,       (boolean) whether the sent tokens are divisible\n"
                "  \"amount\" : \"n.nnnnnnnn\",        (string) the number of tokens sent to owners\n"
                "  \"totalstofee\" : \"n.nnnnnnnn\",   (string) the fee paid by the sender, nominated in OMNI or TOMNI\n"
                "  \"recipients\": [                 (array of JSON objects) a list of recipients\n"
                "    {\n"
                "      \"address\" : \"address\",          (string) the Bitcoin address of the recipient\n"
                "      \"amount\" : \"n.nnnnnnnn\"         (string) the number of tokens sent to this recipient\n"
                "    },\n"
                "    ...\n"
                "  ]\n"
                "}\n"
                "\nExamples:\n"
                + HelpExampleCli("whc_getsto",
                                 "\"1075db55d416d3ca199f55b6084e2115b9345e16c5cf302fc80e9d5fbf5d48d\" \"*\"")
                + HelpExampleRpc("whc_getsto",
                                 "\"1075db55d416d3ca199f55b6084e2115b9345e16c5cf302fc80e9d5fbf5d48d\", \"*\"")
        );

    uint256 hash = ParseHashV(request.params[0], "txid");
    std::string filterAddress;
    if (request.params.size() > 1) filterAddress = ParseAddressOrWildcard(request.params[1]);

    UniValue txobj(UniValue::VOBJ);
    int populateResult = populateRPCTransactionObject(hash, txobj, "", true, filterAddress);
    if (populateResult != 0) PopulateFailure(populateResult);

    return txobj;
}

UniValue omni_gettrade(const Config &config, const JSONRPCRequest &request) {
    if (request.fHelp || request.params.size() != 1)
        throw runtime_error(
                "omni_gettrade \"txid\"\n"
                "\nGet detailed information and trade matches for orders on the distributed token exchange.\n"
                "\nArguments:\n"
                "1. txid                 (string, required) the hash of the order to lookup\n"
                "\nResult:\n"
                "{\n"
                "  \"txid\" : \"hash\",                               (string) the hex-encoded hash of the transaction of the order\n"
                "  \"sendingaddress\" : \"address\",                  (string) the Bitcoin address of the trader\n"
                "  \"ismine\" : true|false,                         (boolean) whether the order involes an address in the wallet\n"
                "  \"confirmations\" : nnnnnnnnnn,                  (number) the number of transaction confirmations\n"
                "  \"fee\" : \"n.nnnnnnnn\",                          (string) the transaction fee in bitcoins\n"
                "  \"blocktime\" : nnnnnnnnnn,                      (number) the timestamp of the block that contains the transaction\n"
                "  \"valid\" : true|false,                          (boolean) whether the transaction is valid\n"
                "  \"version\" : n,                                 (number) the transaction version\n"
                "  \"type_int\" : n,                                (number) the transaction type as number\n"
                "  \"type\" : \"type\",                               (string) the transaction type as string\n"
                "  \"propertyidforsale\" : n,                       (number) the identifier of the tokens put up for sale\n"
                "  \"propertyidforsaleisdivisible\" : true|false,   (boolean) whether the tokens for sale are divisible\n"
                "  \"amountforsale\" : \"n.nnnnnnnn\",                (string) the amount of tokens initially offered\n"
                "  \"propertyiddesired\" : n,                       (number) the identifier of the tokens desired in exchange\n"
                "  \"propertyiddesiredisdivisible\" : true|false,   (boolean) whether the desired tokens are divisible\n"
                "  \"amountdesired\" : \"n.nnnnnnnn\",                (string) the amount of tokens initially desired\n"
                "  \"unitprice\" : \"n.nnnnnnnnnnn...\"               (string) the unit price (shown in the property desired)\n"
                "  \"status\" : \"status\"                            (string) the status of the order (\"open\", \"cancelled\", \"filled\", ...)\n"
                "  \"canceltxid\" : \"hash\",                         (string) the hash of the transaction that cancelled the order (if cancelled)\n"
                "  \"matches\": [                                   (array of JSON objects) a list of matched orders and executed trades\n"
                "    {\n"
                "      \"txid\" : \"hash\",                               (string) the hash of the transaction that was matched against\n"
                "      \"block\" : nnnnnn,                              (number) the index of the block that contains this transaction\n"
                "      \"address\" : \"address\",                         (string) the Bitcoin address of the other trader\n"
                "      \"amountsold\" : \"n.nnnnnnnn\",                   (string) the number of tokens sold in this trade\n"
                "      \"amountreceived\" : \"n.nnnnnnnn\"                (string) the number of tokens traded in exchange\n"
                "    },\n"
                "    ...\n"
                "  ]\n"
                "}\n"
                "\nNote:\n"
                "The documentation only covers the output for a trade, but there are also cancel transactions with different properties.\n"
                "\nExamples:\n"
                + HelpExampleCli("omni_gettrade", "\"1075db55d416d3ca199f55b6084e2115b9345e16c5cf302fc80e9d5fbf5d48d\"")
                + HelpExampleRpc("omni_gettrade", "\"1075db55d416d3ca199f55b6084e2115b9345e16c5cf302fc80e9d5fbf5d48d\"")
        );

    uint256 hash = ParseHashV(request.params[0], "txid");

    UniValue txobj(UniValue::VOBJ);
    int populateResult = populateRPCTransactionObject(hash, txobj, "", true);
    if (populateResult != 0) PopulateFailure(populateResult);

    return txobj;
}

UniValue whc_getcurrentconsensushash(const Config &config, const JSONRPCRequest &request) {
    if (request.fHelp || request.params.size() != 0)
        throw runtime_error(
                "whc_getcurrentconsensushash\n"
                "\nReturns the consensus hash for all balances for the current block.\n"
                "\nResult:\n"
                "{\n"
                "  \"block\" : nnnnnn,          (number) the index of the block this consensus hash applies to\n"
                "  \"blockhash\" : \"hash\",      (string) the hash of the corresponding block\n"
                "  \"consensushash\" : \"hash\"   (string) the consensus hash for the block\n"
                "}\n"

                "\nExamples:\n"
                + HelpExampleCli("whc_getcurrentconsensushash", "")
                + HelpExampleRpc("whc_getcurrentconsensushash", "")
        );

    LOCK(cs_main); // TODO - will this ensure we don't take in a new block in the couple of ms it takes to calculate the consensus hash?

    int block = GetHeight();

    CBlockIndex *pblockindex = chainActive[block];
    uint256 blockHash = pblockindex->GetBlockHash();

    uint256 consensusHash = GetConsensusHash();

    UniValue response(UniValue::VOBJ);
    response.push_back(Pair("block", block));
    response.push_back(Pair("blockhash", blockHash.GetHex()));
    response.push_back(Pair("consensushash", consensusHash.GetHex()));

    return response;
}

UniValue omni_getmetadexhash(const Config &config, const JSONRPCRequest &request) {
    if (request.fHelp || request.params.size() > 1)
        throw runtime_error(
                "omni_getmetadexhash propertyId\n"
                "\nReturns a hash of the current state of the MetaDEx (default) or orderbook.\n"
                "\nArguments:\n"
                "1. propertyid                  (number, optional) hash orderbook (only trades selling propertyid)\n"
                "\nResult:\n"
                "{\n"
                "  \"block\" : nnnnnn,          (number) the index of the block this hash applies to\n"
                "  \"blockhash\" : \"hash\",    (string) the hash of the corresponding block\n"
                "  \"propertyid\" : nnnnnn,     (number) the market this hash applies to (or 0 for all markets)\n"
                "  \"metadexhash\" : \"hash\"   (string) the hash for the state of the MetaDEx/orderbook\n"
                "}\n"

                "\nExamples:\n"
                + HelpExampleCli("omni_getmetadexhash", "3")
                + HelpExampleRpc("omni_getmetadexhash", "3")
        );

    LOCK(cs_main);

    uint32_t propertyId = 0;
    if (request.params.size() > 0) {
        propertyId = ParsePropertyId(request.params[0]);
        RequireExistingProperty(propertyId);
    }

    int block = GetHeight();
    CBlockIndex *pblockindex = chainActive[block];
    uint256 blockHash = pblockindex->GetBlockHash();

    uint256 metadexHash = GetMetaDExHash(propertyId);

    UniValue response(UniValue::VOBJ);
    response.push_back(Pair("block", block));
    response.push_back(Pair("blockhash", blockHash.GetHex()));
    response.push_back(Pair("propertyid", (uint64_t) propertyId));
    response.push_back(Pair("metadexhash", metadexHash.GetHex()));

    return response;
}

UniValue whc_getbalanceshash(const Config &config, const JSONRPCRequest &request) {
    if (request.fHelp || request.params.size() != 1)
        throw runtime_error(
                "whc_getbalanceshash propertyid\n"
                "\nReturns a hash of the balances for the property.\n"
                "\nArguments:\n"
                "1. propertyid                  (number, required) the property to hash balances for\n"
                "\nResult:\n"
                "{\n"
                "  \"block\" : nnnnnn,          (number) the index of the block this hash applies to\n"
                "  \"blockhash\" : \"hash\",    (string) the hash of the corresponding block\n"
                "  \"propertyid\" : nnnnnn,     (number) the property id of the hashed balances\n"
                "  \"balanceshash\" : \"hash\"  (string) the hash for the balances\n"
                "}\n"

                "\nExamples:\n"
                + HelpExampleCli("whc_getbalanceshash", "31")
                + HelpExampleRpc("whc_getbalanceshash", "31")
        );

    LOCK(cs_main);

    uint32_t propertyId = ParsePropertyId(request.params[0]);
    RequireExistingProperty(propertyId);

    int block = GetHeight();
    CBlockIndex *pblockindex = chainActive[block];
    uint256 blockHash = pblockindex->GetBlockHash();

    uint256 balancesHash = GetBalancesHash(propertyId);

    UniValue response(UniValue::VOBJ);
    response.push_back(Pair("block", block));
    response.push_back(Pair("blockhash", blockHash.GetHex()));
    response.push_back(Pair("propertyid", (uint64_t) propertyId));
    response.push_back(Pair("balanceshash", balancesHash.GetHex()));

    return response;
}

<<<<<<< HEAD
static const ContextFreeRPCCommand commands[] =
=======
UniValue whc_getERC721PropertyNews(const Config &config, const JSONRPCRequest &request){
    if (request.fHelp || request.params.size() != 1)
        throw runtime_error(
                "whc_getERC721PropertyNews propertyid\n"
                        "\nReturns details for about the tokens or smart property to lookup.\n"
                        "\nArguments:\n"
                        "1. propertyid           (string, required) the identifier of the ERC721 property\n"
                        "\nResult:\n"
                        "{\n"
                        "  \"propertyid\" : \"n\",              (string) the identifier of the property\n"
                        "  \"issuer\" : \"address\",            (string) the Bitcoin address of the issuer on record\n"
                        "  \"creationtxid\" : \"hash\",         (string) the hex-encoded creation transaction hash\n"
                        "  \"creationblock\" : \"hash\",        (string) the hex-encoded creation block hash\n"
                        "  \"name\" : \"name\",            (string) the name of the property\n"
                        "  \"symbol\" : \"symbol\",                (string) the url of the property\n"
                        "  \"data\" : \"data\",                  (string) the url of the property\n"
                        "  \"propertyurl\" : \"url\",           (string) the url of the property\n"
                        "  \"totalTokenNumber\" : n,           (Number) the amount of tokens that will be issued\n"
                        "  \"haveIssuedNumber\" : n,           (Number) the amount of tokens that have issued\n"
                        "  \"currentValidIssuedNumer\" : n,    (Number) the amount of tokens that still available\n"
                        "}\n"
                        "\nExamples:\n"
                + HelpExampleCli("whc_getERC721PropertyNews", "\"0x03\" ")
                + HelpExampleRpc("whc_getERC721PropertyNews", "\"0x03\"")
        );

    RequireHexNumber(request.params[0].get_str());
    uint256 propertyId = uint256S(request.params[0].get_str());

    RequireExistingERC721Property(propertyId);

    std::pair<CMPSPERC721Info::PropertyInfo, Flags > *info = NULL;
    {
        LOCK(cs_tally);
        if (!my_erc721sps->getForUpdateSP(propertyId, &info)){
            throw JSONRPCError(RPC_INVALID_PARAMETER, "Property identifier does not exist");
        }
    }

    UniValue response(UniValue::VOBJ);
    response.push_back(Pair("propertyid", propertyId.GetHex()));
    response.push_back(Pair("owner", info->first.issuer));
    response.push_back(Pair("creationtxid", info->first.txid.GetHex()));
    response.push_back(Pair("creationblock", info->first.creationBlock.GetHex()));
    response.push_back(Pair("name", info->first.name));
    response.push_back(Pair("symbol", info->first.symbol));
    response.push_back(Pair("data", info->first.data));
    response.push_back(Pair("propertyurl", info->first.url));
    response.push_back(Pair("totalTokenNumber", info->first.maxTokens));
    response.push_back(Pair("haveIssuedNumber", info->first.haveIssuedNumber));
    response.push_back(Pair("currentValidIssuedNumer", info->first.currentValidIssuedNumer));

    return response;
}

UniValue whc_getERC721TokenNews(const Config &config, const JSONRPCRequest &request){
    if (request.fHelp || request.params.size() != 2)
        throw runtime_error(
                "whc_getERC721TokenNews propertyid tokenid\n"
                        "\nReturns details for about the tokens or smart property to lookup.\n"
                        "\nArguments:\n"
                        "1. propertyid           (string, required) the identifier of the ERC721 property\n"
                        "2. tokenid              (string, required) the identifier of the ERC721 token\n"
                        "\nResult:\n"
                        "{\n"
                        "  \"propertyid\" : \"n\",              (string) the identifier of the property\n"
                        "  \"tokenid\" : \"n\",                 (string) the identifier of the token \n"
                        "  \"issuer\" : \"address\",            (string) the Bitcoin address of the issuer on record\n"
                        "  \"creationtxid\" : \"hash\",         (string) the hex-encoded creation transaction hash\n"
                        "  \"creationblock\" : \"hash\",         (string) the hex-encoded creation block hash\n"
                        "  \"attribute\" : \"attribute\",                 (string) the name of the tokens\n"
                        "  \"tokenurl\" : \"url\",                 (string) the url of the tokens\n"
                        "}\n"
                        "\nExamples:\n"
                + HelpExampleCli("whc_getERC721TokenNews", "\"0x03\", \"0x01\"")
                + HelpExampleRpc("whc_getERC721TokenNews", "\"0x03\", \"0x01\"")
        );
    RequireHexNumber(request.params[0].get_str());
    RequireHexNumber(request.params[1].get_str());
    uint256 propertyId = uint256S(request.params[0].get_str());
    uint256 tokenid = uint256S(request.params[1].get_str());
    RequireExistingERC721Property(propertyId);

    std::pair<ERC721TokenInfos::TokenInfo, Flags > *info = NULL;
    {
        LOCK(cs_tally);
        if (!my_erc721tokens->getForUpdateToken(propertyId, tokenid, &info)) {
            throw JSONRPCError(RPC_INVALID_PARAMETER, "ERC721 token identifier does not exist");
        }
    }

    UniValue response(UniValue::VOBJ);
    response.push_back(Pair("propertyid", propertyId.GetHex()));
    response.push_back(Pair("tokenid", tokenid.GetHex()));
    response.push_back(Pair("owner", info->first.owner));
    response.push_back(Pair("creationtxid", info->first.txid.GetHex()));
    response.push_back(Pair("creationblock", info->first.creationBlockHash.GetHex()));
    response.push_back(Pair("attribute", info->first.attributes.GetHex()));
    response.push_back(Pair("tokenurl", info->first.url));

    return response;
}

UniValue whc_getERC721AddressTokens(const Config &config, const JSONRPCRequest &request){
    if (request.fHelp || request.params.size() != 2)
        throw runtime_error(
                "whc_getERC721AddressTokens \"address\" propertyid\n"
                        "\nReturns details for about the tokens or smart property to lookup.\n"
                        "\nArguments:\n"
                        "1. address            (string, required) the address of the query \n"
                        "2. propertyid         (string, required) the identifier of the ERC721 property\n"
                        "\nResult:\n"
                        "{\n"
                        "{\n"
                        "  \"tokenid\" : \"n\",                 (string) the identifier of the token \n"
                        "  \"attribute\" : \"attribute\",                 (string) the name of the tokens\n"
                        "  \"tokenurl\" : \"url\",                 (string) the url of the tokens\n"
                        "  \"creationtxid\" : \"hash\",         (string) the hex-encoded creation transaction hash\n"
                        "}\n"
                        "..."
                        "}\n"
                        "\nExamples:\n"
                + HelpExampleCli("whc_getERC721AddressTokens", "\"address\", \"0x01\"")
                + HelpExampleRpc("whc_getERC721AddressTokens", "\"address\", \"0x01\"")
        );

    std::string address = ParseAddress(request.params[0]);
    RequireHexNumber(request.params[1].get_str());
    uint256 propertyId = uint256S(request.params[1].get_str());

    CDataStream ssSpKeyPrefix(SER_DISK, CLIENT_VERSION);
    ssSpKeyPrefix << 's' << propertyId;
    leveldb::Slice slSpKeyPrefix(&ssSpKeyPrefix[0], ssSpKeyPrefix.size());

    UniValue response(UniValue::VARR);
    {
        LOCK(cs_tally);
        leveldb::Iterator* iter = mastercore::my_erc721tokens->getIterator();
        for (iter->Seek(slSpKeyPrefix); iter->Valid() && iter->key().starts_with(slSpKeyPrefix); iter->Next()) {
            leveldb::Slice slValue = iter->value();
            ERC721TokenInfos::TokenInfo info;
            try {
                CDataStream ssValue(slValue.data(), slValue.data() + slValue.size(), SER_DISK, CLIENT_VERSION);
                ssValue >> info;
            } catch (const std::exception &e) {
                PrintToLog("%s(): ERROR: %s\n", __func__, e.what());
                throw    runtime_error("get erc721 token news from database failed");
            }
            if(info.owner == address){
                uint256 tokenid;
                leveldb::Slice slkey = iter->key();
                CDataStream sskey(33 + slkey.data(), 33 + slkey.data() + slkey.size(), SER_DISK, CLIENT_VERSION);
                sskey >> tokenid;
                UniValue item(UniValue::VOBJ);
                item.push_back(Pair("tokenid", tokenid.GetHex()));
                item.push_back(Pair("attribute", info.attributes.GetHex()));
                item.push_back(Pair("tokenurl", info.url));
                item.push_back(Pair("creationtxid", info.txid.GetHex()));
                response.push_back(item);
            }
        }
        delete iter;
    }

    return response;
}

UniValue whc_getERC721PropertyDestroyTokens(const Config &config, const JSONRPCRequest &request){
    if (request.fHelp || request.params.size() != 1)
        throw runtime_error(
                "whc_getERC721PropertyDestroyTokens propertyid\n"
                        "\nReturns details for about the destroy tokens to lookup.\n"
                        "\nArguments:\n"
                        "1. propertyid         (string, required) the identifier of the ERC721 property\n"
                        "\nResult:\n"
                        "{\n"
                        "{\n"
                        "  \"tokenid\" : \"n\",                 (string) the identifier of the token \n"
                        "  \"attribute\" : \"attribute\",                 (string) the name of the tokens\n"
                        "  \"tokenurl\" : \"url\",                 (string) the url of the tokens\n"
                        "  \"creationtxid\" : \"hash\",         (string) the hex-encoded creation transaction hash\n"
                        "}\n"
                        "..."
                        "}\n"
                        "\nExamples:\n"
                + HelpExampleCli("whc_getERC721PropertyDestroyTokens", " \"0x01\"")
                + HelpExampleRpc("whc_getERC721PropertyDestroyTokens", " \"0x01\"")
        );

    RequireHexNumber(request.params[0].get_str());
    uint256 propertyId = uint256S(request.params[0].get_str());

    CDataStream ssSpKeyPrefix(SER_DISK, CLIENT_VERSION);
    ssSpKeyPrefix << 's' << propertyId;
    leveldb::Slice slSpKeyPrefix(&ssSpKeyPrefix[0], ssSpKeyPrefix.size());

    UniValue response(UniValue::VARR);
    {
        LOCK(cs_tally);
        leveldb::Iterator* iter = mastercore::my_erc721tokens->getIterator();
        for (iter->Seek(slSpKeyPrefix); iter->Valid() && iter->key().starts_with(slSpKeyPrefix); iter->Next()) {
            leveldb::Slice slValue = iter->value();
            ERC721TokenInfos::TokenInfo info;
            try {
                CDataStream ssValue(slValue.data(), slValue.data() + slValue.size(), SER_DISK, CLIENT_VERSION);
                ssValue >> info;
            } catch (const std::exception &e) {
                PrintToLog("%s(): ERROR: %s\n", __func__, e.what());
                throw    runtime_error("get erc721 token news from database failed");
            }
            if(info.owner == burnwhc_address){
                uint256 tokenid;
                leveldb::Slice slkey = iter->key();
                CDataStream sskey(33 + slkey.data(), 33 + slkey.data() + slkey.size(), SER_DISK, CLIENT_VERSION);
                sskey >> tokenid;
                UniValue item(UniValue::VOBJ);
                item.push_back(Pair("tokenid", tokenid.GetHex()));
                item.push_back(Pair("attribute", info.attributes.GetHex()));
                item.push_back(Pair("tokenurl", info.url));
                item.push_back(Pair("creationtxid", info.txid.GetHex()));
                response.push_back(item);
            }
        }
        delete iter;
    }

    return response;
}

static const CRPCCommand commands[] =
>>>>>>> e7043df8
        { //  category                             name                            actor (function)               okSafeMode
                //  ------------------------------------ ------------------------------- ------------------------------ ----------
                //change_003
                {"omni layer (data retrieval)", "whc_getinfo", &whc_getinfo, true, {}},
//    { "omni layer (data retrieval)", "omni_getactivations",            &omni_getactivations,             true  , {}},
                {"omni layer (data retrieval)", "whc_getallbalancesforid", &whc_getallbalancesforid, false, {}},
                {"omni layer (data retrieval)", "whc_getbalance", &whc_getbalance, false, {}},
                {"omni layer (data retrieval)", "whc_getfrozenbalance", &whc_getfrozenbalance, false, {}},
                {"omni layer (data retrieval)", "whc_getfrozenbalanceforid", &whc_getfrozenbalanceforid, false, {}},
                {"omni layer (data retrieval)", "whc_getfrozenbalanceforaddress", &whc_getfrozenbalanceforaddress,
                 false, {}},
                {"omni layer (data retrieval)", "whc_gettransaction", &whc_gettransaction, false, {}},
                {"omni layer (data retrieval)", "whc_getproperty", &whc_getproperty, false, {}},
                {"omni layer (data retrieval)", "whc_listproperties", &whc_listproperties, false, {}},
                {"omni layer (data retrieval)", "whc_getcrowdsale", &whc_getcrowdsale, false, {}},
                {"omni layer (data retrieval)", "whc_getgrants", &whc_getgrants, false, {}},
//    { "omni layer (data retrieval)", "omni_getactivedexsells",         &omni_getactivedexsells,          false , {}},
//    { "omni layer (data retrieval)", "whc_getactivecrowdsales",       &whc_getactivecrowdsales,        false , {}},
//    { "omni layer (data retrieval)", "omni_getorderbook",              &omni_getorderbook,               false , {}},
//    { "omni layer (data retrieval)", "omni_gettrade",                  &omni_gettrade,                   false , {}},
                {"omni layer (data retrieval)", "whc_getsto", &whc_getsto, false, {}},
                {"omni layer (data retrieval)", "whc_listblocktransactions", &whc_listblocktransactions, false, {}},
                {"omni layer (data retrieval)", "whc_listpendingtransactions", &whc_listpendingtransactions, false, {}},
                {"omni layer (data retrieval)", "whc_getallbalancesforaddress", &whc_getallbalancesforaddress, false,
                 {}},
//    { "omni layer (data retrieval)", "omni_gettradehistoryforaddress", &omni_gettradehistoryforaddress,  false , {}},
//    { "omni layer (data retrieval)", "omni_gettradehistoryforpair",    &omni_gettradehistoryforpair,     false , {}},
                {"omni layer (data retrieval)", "whc_getcurrentconsensushash", &whc_getcurrentconsensushash, false, {}},
                {"omni layer (data retrieval)", "whc_getpayload", &whc_getpayload, false, {}},
                {"omni layer (data retrieval)", "whc_getseedblocks", &whc_getseedblocks, false, {}},
//    { "omni layer (data retrieval)", "omni_getmetadexhash",            &omni_getmetadexhash,             false , {}},
//    { "omni layer (data retrieval)", "omni_getfeecache",               &omni_getfeecache,                false , {}},
//    { "omni layer (data retrieval)", "omni_getfeetrigger",             &omni_getfeetrigger,              false , {}},
//    { "omni layer (data retrieval)", "omni_getfeedistribution",        &omni_getfeedistribution,         false , {}},
//    { "omni layer (data retrieval)", "omni_getfeedistributions",       &omni_getfeedistributions,        false , {}},
    { "omni layer (data retrieval)", "whc_getbalanceshash",           &whc_getbalanceshash,            false , {}},
    { "omni layer (data retrieval)",  "whc_getactivecrowd",           &whc_getactivecrowd,             false , {}},
    { "omni layer (data retrieval)",  "whc_getERC721TokenNews",           &whc_getERC721TokenNews,             false , {}},
    { "omni layer (data retrieval)",  "whc_getERC721PropertyNews",           &whc_getERC721PropertyNews,             false , {}},
    { "omni layer (data retrieval)",  "whc_getERC721AddressTokens",           &whc_getERC721AddressTokens,             false , {}},
    { "omni layer (data retrieval)",  "whc_getERC721PropertyDestroyTokens",           &whc_getERC721PropertyDestroyTokens,        false , {}},

//    { "omni layer (data retrieval)",  "whc_verifyrawtransaction",     &whc_verifyrawtransaction,       false , {}},

#ifdef ENABLE_WALLET
        { "omni layer (data retrieval)", "whc_listtransactions",          &whc_listtransactions,           false , {}},
    //    { "omni layer (data retrieval)", "whc_getfeeshare",               &whc_getfeeshare,                false , {}},
        { "omni layer (configuration)",  "whc_setautocommit",             &whc_setautocommit,              true  , {}},
#endif
                {"hidden", "mscrpc", &mscrpc, true, {}},

                /* depreciated: */
                {"hidden", "getinfo_MP", &whc_getinfo, true, {}},
                {"hidden", "getbalance_MP", &whc_getbalance, false, {}},
                {"hidden", "getallbalancesforaddress_MP", &whc_getallbalancesforaddress, false, {}},
                {"hidden", "getallbalancesforid_MP", &whc_getallbalancesforid, false, {}},
                {"hidden", "getproperty_MP", &whc_getproperty, false, {}},
                {"hidden", "listproperties_MP", &whc_listproperties, false, {}},
                {"hidden", "getcrowdsale_MP", &whc_getcrowdsale, false, {}},
                {"hidden", "getgrants_MP", &whc_getgrants, false, {}},
//    { "hidden",                      "getactivedexsells_MP",           &omni_getactivedexsells,          false , {}},
                {"hidden", "getactivecrowdsales_MP", &whc_getactivecrowdsales, false, {}},
                {"hidden", "getsto_MP", &whc_getsto, false, {}},
//    { "hidden",                      "getorderbook_MP",                &omni_getorderbook,               false , {}},
//    { "hidden",                      "gettrade_MP",                    &omni_gettrade,                   false , {}},
                {"hidden", "gettransaction_MP", &whc_gettransaction, false, {}},
                {"hidden", "listblocktransactions_MP", &whc_listblocktransactions, false, {}},
#ifdef ENABLE_WALLET
                { "hidden",                      "listtransactions_MP",            &whc_listtransactions,           false , {}},
#endif
        };

void RegisterOmniDataRetrievalRPCCommands(CRPCTable &tableRPC) {
    for (unsigned int vcidx = 0; vcidx < ARRAYLEN(commands); vcidx++)
        tableRPC.appendCommand(commands[vcidx].name, &commands[vcidx]);
}<|MERGE_RESOLUTION|>--- conflicted
+++ resolved
@@ -2442,9 +2442,6 @@
     return response;
 }
 
-<<<<<<< HEAD
-static const ContextFreeRPCCommand commands[] =
-=======
 UniValue whc_getERC721PropertyNews(const Config &config, const JSONRPCRequest &request){
     if (request.fHelp || request.params.size() != 1)
         throw runtime_error(
@@ -2674,8 +2671,7 @@
     return response;
 }
 
-static const CRPCCommand commands[] =
->>>>>>> e7043df8
+static const ContextFreeRPCCommand commands[] =
         { //  category                             name                            actor (function)               okSafeMode
                 //  ------------------------------------ ------------------------------- ------------------------------ ----------
                 //change_003
