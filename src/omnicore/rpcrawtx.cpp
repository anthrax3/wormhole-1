#include "omnicore/rpcrawtx.h"

#include "omnicore/createtx.h"
#include "omnicore/omnicore.h"
#include "omnicore/rpc.h"
#include "omnicore/errors.h"
#include "omnicore/tx.h"
#include "omnicore/utilsbitcoin.h"
#include "omnicore/rpctxobject.h"
#include "omnicore/rpcvalues.h"
#include "consensus/validation.h"

#include "coins.h"
#include "net.h"
#include "core_io.h"
#include "primitives/transaction.h"
#include "pubkey.h"
#include "rpc/server.h"
#include "sync.h"
#include "uint256.h"
#include "utilstrencodings.h"
#include "../txmempool.h"

#include <univalue.h>

#include <stdint.h>
#include <stdexcept>
#include <string>

extern CCriticalSection cs_main;

using mastercore::cs_tx_cache;
using mastercore::view;


UniValue whc_decodetransaction(const Config &config,const JSONRPCRequest &request)
{
    if (request.fHelp || request.params.size() < 1 || request.params.size() > 3)
        throw std::runtime_error(
            "whc_decodetransaction \"rawtx\" ( \"prevtxs\" height )\n"

            "\nDecodes an Omni transaction.\n"

            "\nIf the inputs of the transaction are not in the chain, then they must be provided, because "
            "the transaction inputs are used to identify the sender of a transaction.\n"

            "\nA block height can be provided, which is used to determine the parsing rules.\n"

            "\nArguments:\n"
            "1. rawtx                (string, required) the raw transaction to decode\n"
            "2. prevtxs              (string, optional) a JSON array of transaction inputs (default: none)\n"
            "     [\n"
            "       {\n"
            "         \"txid\":\"hash\",          (string, required) the transaction hash\n"
            "         \"vout\":n,               (number, required) the output number\n"
            "         \"scriptPubKey\":\"hex\",   (string, required) the output script\n"
            "         \"value\":n.nnnnnnnn      (number, required) the output value\n"
            "       }\n"
            "       ,...\n"
            "     ]\n"
            "3. height               (number, optional) the parsing block height (default: 0 for chain height)\n"

            "\nResult:\n"
            "{\n"
            "  \"txid\" : \"hash\",                  (string) the hex-encoded hash of the transaction\n"
            "  \"fee\" : \"n.nnnnnnnn\",             (string) the transaction fee in bitcoins\n"
            "  \"sendingaddress\" : \"address\",     (string) the Bitcoin address of the sender\n"
            "  \"referenceaddress\" : \"address\",   (string) a Bitcoin address used as reference (if any)\n"
            "  \"ismine\" : true|false,            (boolean) whether the transaction involes an address in the wallet\n"
            "  \"version\" : n,                    (number) the transaction version\n"
            "  \"type_int\" : n,                   (number) the transaction type as number\n"
            "  \"type\" : \"type\",                  (string) the transaction type as string\n"
            "  [...]                             (mixed) other transaction type specific properties\n"
            "}\n"

            "\nExamples:\n"
            + HelpExampleCli("whc_decodetransaction", "\"010000000163af14ce6d477e1c793507e32a5b7696288fa89705c0d02a3f66beb3c5b8afee0100000000ffffffff02ac020000000000004751210261ea979f6a06f9dafe00fb1263ea0aca959875a7073556a088cdfadcd494b3752102a3fd0a8a067e06941e066f78d930bfc47746f097fcd3f7ab27db8ddf37168b6b52ae22020000000000001976a914946cb2e08075bcbaf157e47bcb67eb2b2339d24288ac00000000\" \"[{\\\"txid\\\":\\\"eeafb8c5b3be663f2ad0c00597a88f2896765b2ae30735791c7e476dce14af63\\\",\\\"vout\\\":1,\\\"scriptPubKey\\\":\\\"76a9149084c0bd89289bc025d0264f7f23148fb683d56c88ac\\\",\\\"value\\\":0.0001123}]\"")
            + HelpExampleRpc("whc_decodetransaction", "\"010000000163af14ce6d477e1c793507e32a5b7696288fa89705c0d02a3f66beb3c5b8afee0100000000ffffffff02ac020000000000004751210261ea979f6a06f9dafe00fb1263ea0aca959875a7073556a088cdfadcd494b3752102a3fd0a8a067e06941e066f78d930bfc47746f097fcd3f7ab27db8ddf37168b6b52ae22020000000000001976a914946cb2e08075bcbaf157e47bcb67eb2b2339d24288ac00000000\", [{\"txid\":\"eeafb8c5b3be663f2ad0c00597a88f2896765b2ae30735791c7e476dce14af63\",\"vout\":1,\"scriptPubKey\":\"76a9149084c0bd89289bc025d0264f7f23148fb683d56c88ac\",\"value\":0.0001123}]")
        );

    CTransaction tx = ParseTransaction(request.params[0]);

    // use a dummy coins view to store the user provided transaction inputs
    CCoinsView viewDummyTemp;
    CCoinsViewCache viewTemp(&viewDummyTemp);

    if (request.params.size() > 1) {
        std::vector<PrevTxsEntry> prevTxsParsed = ParsePrevTxs(request.params[1]);
        InputsToView(prevTxsParsed, viewTemp);
    }

    int blockHeight = 0;
    if (request.params.size() > 2) {
        blockHeight = request.params[2].get_int();
    }

    UniValue txObj(UniValue::VOBJ);
    int populateResult = -3331;
    {
        LOCK2(cs_main, cs_tx_cache);
        // temporarily switch global coins view cache for transaction inputs
        std::swap(view, viewTemp);
        // then get the results
        populateResult = populateRPCTransactionObject(tx, uint256(), txObj, "", false, "", blockHeight);
        // and restore the original, unpolluted coins view cache
        std::swap(viewTemp, view);
    }

    if (populateResult != 0) PopulateFailure(populateResult);

    return txObj;
}

UniValue whc_sendrawtransaction(const Config &config, const JSONRPCRequest &request) {
    if (request.fHelp || request.params.size() < 1 ||
        request.params.size() > 2) {
        throw std::runtime_error(
                "whc_sendrawtransaction \"hexstring\" ( allowhighfees )\n"
                        "\nSubmits raw transaction (serialized, hex-encoded) to local node "
                        "and network.\n"
                        "\nAlso see createrawtransaction and signrawtransaction calls.\n"
                        "\nArguments:\n"
                        "1. \"hexstring\"    (string, required) The hex string of the raw "
                        "transaction)\n"
                        "2. allowhighfees    (boolean, optional, default=false) Allow high "
                        "fees\n"
                        "\nResult:\n"
                        "\"hex\"             (string) The transaction hash in hex\n"
                "\nSend the transaction (signed hex)\n" +
                HelpExampleCli("whc_sendrawtransaction", "\"hexstring\"") +
                "\nAs a json rpc call\n" +
                HelpExampleRpc("whc_sendrawtransaction", "\"hexstring\""));
    }

    LOCK(cs_main);
    RPCTypeCheck(request.params, {UniValue::VSTR, UniValue::VBOOL});

    // parse hex string from parameter
    CMutableTransaction mtx;
    if (!DecodeHexTx(mtx, request.params[0].get_str())) {
        throw JSONRPCError(RPC_DESERIALIZATION_ERROR, "TX decode failed");
    }

    CTransactionRef tx(MakeTransactionRef(std::move(mtx)));
    const uint256 &txid = tx->GetId();

    int blockHeight = mastercore::GetHeight();
    CMPTransaction mp_obj;
    int pop_ret = ParseTransaction(*tx.get(), blockHeight, 0, mp_obj);
    if (0 == pop_ret) {
<<<<<<< HEAD
        mp_obj.unlockLogic();
=======
		mp_obj.unlockLogic();
>>>>>>> 8bee6654
        if (mp_obj.getEncodingClass() != OMNI_CLASS_C) {
            throw JSONRPCError(RPC_INVALID_ADDRESS_OR_KEY, "Not a Wormhole Protocol transaction");
        }

        if (mp_obj.getSender().empty() == true) {
            throw JSONRPCError(RPC_INVALID_ADDRESS_OR_KEY, "The transaction no have sender");
        }

        int interp_ret = mp_obj.interpretPacket();
        if (interp_ret < 0) {
            throw JSONRPCError(RPC_INVALID_ADDRESS_OR_KEY, error_str(interp_ret));
        }
    } else{
<<<<<<< HEAD
        throw JSONRPCError(RPC_INVALID_ADDRESS_OR_KEY, "Not a Wormhole Protocol transaction");
    }
=======
		throw JSONRPCError(RPC_INVALID_ADDRESS_OR_KEY, "Not a Wormhole Protocol transaction");
	}
>>>>>>> 8bee6654

    bool fLimitFree = false;
    Amount nMaxRawTxFee = maxTxFee;
    if (request.params.size() > 1 && request.params[1].get_bool()) {
        nMaxRawTxFee = Amount(0);
    }

    CCoinsViewCache &view = *pcoinsTip;
    bool fHaveChain = false;
    for (size_t o = 0; !fHaveChain && o < tx->vout.size(); o++) {
        const Coin &existingCoin = view.AccessCoin(COutPoint(txid, o));
        fHaveChain = !existingCoin.IsSpent();
    }

    bool fHaveMempool = mempool.exists(txid);
    if (!fHaveMempool && !fHaveChain) {
        // Push to local node and sync with wallets.
        CValidationState state;
        bool fMissingInputs;
        if (!AcceptToMemoryPool(config, mempool, state, tx,
                                fLimitFree, &fMissingInputs, false,
                                nMaxRawTxFee)) {
            if (state.IsInvalid()) {
                throw JSONRPCError(RPC_TRANSACTION_REJECTED,
                                   strprintf("%i: %s", state.GetRejectCode(),
                                             state.GetRejectReason()));
            } else {
                if (fMissingInputs) {
                    throw JSONRPCError(RPC_TRANSACTION_ERROR, "Missing inputs");
                }

                throw JSONRPCError(RPC_TRANSACTION_ERROR,
                                   state.GetRejectReason());
            }
        }
    } else if (fHaveChain) {
        throw JSONRPCError(RPC_TRANSACTION_ALREADY_IN_CHAIN,
                           "transaction already in block chain");
    }

    if (!g_connman) {
        throw JSONRPCError(
                RPC_CLIENT_P2P_DISABLED,
                "Error: Peer-to-peer functionality missing or disabled");
    }

    CInv inv(MSG_TX, txid);
    g_connman->ForEachNode([&inv](CNode *pnode) { pnode->PushInventory(inv); });
    return txid.GetHex();
}

UniValue whc_createrawtx_opreturn(const Config &config,const JSONRPCRequest &request)
{
    if (request.fHelp || request.params.size() != 2)
        throw std::runtime_error(
            "whc_createrawtx_opreturn \"rawtx\" \"payload\"\n"

            "\nAdds a payload with class C (op-return) encoding to the transaction.\n"

            "\nIf no raw transaction is provided, a new transaction is created.\n"

            "\nIf the data encoding fails, then the transaction is not modified.\n"

            "\nArguments:\n"
            "1. rawtx                (string, required) the raw transaction to extend (can be null)\n"
            "2. payload              (string, required) the hex-encoded payload to add\n"

            "\nResult:\n"
            "\"rawtx\"                 (string) the hex-encoded modified raw transaction\n"

            "\nExamples\n"
            + HelpExampleCli("whc_createrawtx_opreturn", "\"01000000000000000000\" \"00000000000000020000000006dac2c0\"")
            + HelpExampleRpc("whc_createrawtx_opreturn", "\"01000000000000000000\", \"00000000000000020000000006dac2c0\"")
        );

    CMutableTransaction tx = ParseMutableTransaction(request.params[0]);
    std::vector<unsigned char> payload = ParseHexV(request.params[1], "payload");

    // extend the transaction
    tx = OmniTxBuilder(tx)
            .addOpReturn(payload)
            .build();

    return EncodeHexTx(CTransaction(tx));
}

UniValue whc_createrawtx_multisig(const Config &config,const JSONRPCRequest &request)
{
    if (request.fHelp || request.params.size() != 4)
        throw std::runtime_error(
            "whc_createrawtx_multisig \"rawtx\" \"payload\" \"seed\" \"redeemkey\"\n"

            "\nAdds a payload with class B (bare-multisig) encoding to the transaction.\n"

            "\nIf no raw transaction is provided, a new transaction is created.\n"

            "\nIf the data encoding fails, then the transaction is not modified.\n"

            "\nArguments:\n"
            "1. rawtx                (string, required) the raw transaction to extend (can be null)\n"
            "2. payload              (string, required) the hex-encoded payload to add\n"
            "3. seed                 (string, required) the seed for obfuscation\n"
            "4. redeemkey            (string, required) a public key or address for dust redemption\n"

            "\nResult:\n"
            "\"rawtx\"                 (string) the hex-encoded modified raw transaction\n"

            "\nExamples\n"
            + HelpExampleCli("whc_createrawtx_multisig", "\"0100000001a7a9402ecd77f3c9f745793c9ec805bfa2e14b89877581c734c774864247e6f50400000000ffffffff01aa0a0000000000001976a9146d18edfe073d53f84dd491dae1379f8fb0dfe5d488ac00000000\" \"00000000000000020000000000989680\" \"1LifmeXYHeUe2qdKWBGVwfbUCMMrwYtoMm\" \"0252ce4bdd3ce38b4ebbc5a6e1343608230da508ff12d23d85b58c964204c4cef3\"")
            + HelpExampleRpc("whc_createrawtx_multisig", "\"0100000001a7a9402ecd77f3c9f745793c9ec805bfa2e14b89877581c734c774864247e6f50400000000ffffffff01aa0a0000000000001976a9146d18edfe073d53f84dd491dae1379f8fb0dfe5d488ac00000000\", \"00000000000000020000000000989680\", \"1LifmeXYHeUe2qdKWBGVwfbUCMMrwYtoMm\", \"0252ce4bdd3ce38b4ebbc5a6e1343608230da508ff12d23d85b58c964204c4cef3\"")
        );

    CMutableTransaction tx = ParseMutableTransaction(request.params[0]);
    std::vector<unsigned char> payload = ParseHexV(request.params[1], "payload");
    std::string obfuscationSeed = ParseAddressOrEmpty(request.params[2]);
    CPubKey redeemKey = ParsePubKeyOrAddress(request.params[3]);

    // extend the transaction
    tx = OmniTxBuilder(tx)
            .addMultisig(payload, obfuscationSeed, redeemKey)
            .build();

    return EncodeHexTx(CTransaction(tx));
}

UniValue whc_createrawtx_input(const Config &config,const JSONRPCRequest &request)
{
    if (request.fHelp || request.params.size() != 3)
        throw std::runtime_error(
            "whc_createrawtx_input \"rawtx\" \"txid\" n\n"

            "\nAdds a transaction input to the transaction.\n"

            "\nIf no raw transaction is provided, a new transaction is created.\n"

            "\nArguments:\n"
            "1. rawtx                (string, required) the raw transaction to extend (can be null)\n"
            "2. txid                 (string, required) the hash of the input transaction\n"
            "3. n                    (number, required) the index of the transaction output used as input\n"

            "\nResult:\n"
            "\"rawtx\"                 (string) the hex-encoded modified raw transaction\n"

            "\nExamples\n"
            + HelpExampleCli("whc_createrawtx_input", "\"01000000000000000000\" \"b006729017df05eda586df9ad3f8ccfee5be340aadf88155b784d1fc0e8342ee\" 0")
            + HelpExampleRpc("whc_createrawtx_input", "\"01000000000000000000\", \"b006729017df05eda586df9ad3f8ccfee5be340aadf88155b784d1fc0e8342ee\", 0")
        );

    CMutableTransaction tx = ParseMutableTransaction(request.params[0]);
    uint256 txid = ParseHashV(request.params[1], "txid");
    uint32_t nOut = ParseOutputIndex(request.params[2]);

    // extend the transaction
    tx = OmniTxBuilder(tx)
            .addInput(txid, nOut)
            .build();

    return EncodeHexTx(CTransaction(tx));
}

UniValue whc_createrawtx_reference(const Config &config,const JSONRPCRequest &request)
{
    if (request.fHelp || request.params.size() < 2 || request.params.size() > 3)
        throw std::runtime_error(
            "whc_createrawtx_reference \"rawtx\" \"destination\" ( amount )\n"

            "\nAdds a reference output to the transaction.\n"

            "\nIf no raw transaction is provided, a new transaction is created.\n"

            "\nThe output value is set to at least the dust threshold.\n"

            "\nArguments:\n"
            "1. rawtx                (string, required) the raw transaction to extend (can be null)\n"
            "2. destination          (string, required) the reference address or destination\n"
            "3. amount               (number, optional) the optional reference amount (minimal by default)\n"

            "\nResult:\n"
            "\"rawtx\"                 (string) the hex-encoded modified raw transaction\n"

            "\nExamples\n"
            + HelpExampleCli("whc_createrawtx_reference", "\"0100000001a7a9402ecd77f3c9f745793c9ec805bfa2e14b89877581c734c774864247e6f50400000000ffffffff03aa0a0000000000001976a9146d18edfe073d53f84dd491dae1379f8fb0dfe5d488ac5c0d0000000000004751210252ce4bdd3ce38b4ebbc5a6e1343608230da508ff12d23d85b58c964204c4cef3210294cc195fc096f87d0f813a337ae7e5f961b1c8a18f1f8604a909b3a5121f065b52aeaa0a0000000000001976a914946cb2e08075bcbaf157e47bcb67eb2b2339d24288ac00000000\" \"1CE8bBr1dYZRMnpmyYsFEoexa1YoPz2mfB\" 0.005")
            + HelpExampleRpc("whc_createrawtx_reference", "\"0100000001a7a9402ecd77f3c9f745793c9ec805bfa2e14b89877581c734c774864247e6f50400000000ffffffff03aa0a0000000000001976a9146d18edfe073d53f84dd491dae1379f8fb0dfe5d488ac5c0d0000000000004751210252ce4bdd3ce38b4ebbc5a6e1343608230da508ff12d23d85b58c964204c4cef3210294cc195fc096f87d0f813a337ae7e5f961b1c8a18f1f8604a909b3a5121f065b52aeaa0a0000000000001976a914946cb2e08075bcbaf157e47bcb67eb2b2339d24288ac00000000\", \"1CE8bBr1dYZRMnpmyYsFEoexa1YoPz2mfB\", 0.005")
        );

    CMutableTransaction tx = ParseMutableTransaction(request.params[0]);
    std::string destination = ParseAddress(request.params[1]);
    int64_t amount = (request.params.size() > 2) ? AmountFromValue(request.params[2]).GetSatoshis() : 0;

    // extend the transaction
    tx = OmniTxBuilder(tx)
            .addReference(destination, amount)
            .build();

    return EncodeHexTx(CTransaction(tx));
}

UniValue whc_createrawtx_change(const Config &config,const JSONRPCRequest &request)
{
    if (request.fHelp || request.params.size() < 4 || request.params.size() > 5)
        throw std::runtime_error(
            "whc_createrawtx_change \"rawtx\" \"prevtxs\" \"destination\" fee ( position )\n"

            "\nAdds a change output to the transaction.\n"

            "\nThe provided inputs are not added to the transaction, but only used to "
            "determine the change. It is assumed that the inputs were previously added, "
            "for example via \"createrawtransaction\".\n"

            "\nOptionally a position can be provided, where the change output should be "
            "inserted, starting with 0. If the number of outputs is smaller than the position, "
            "then the change output is added to the end. Change outputs should be inserted "
            "before reference outputs, and as per default, the change output is added to the "
            "first position.\n"

            "\nIf the change amount would be considered as dust, then no change output is added.\n"

            "\nArguments:\n"
            "1. rawtx                (string, required) the raw transaction to extend\n"
            "2. prevtxs              (string, required) a JSON array of transaction inputs\n"
            "     [\n"
            "       {\n"
            "         \"txid\":\"hash\",          (string, required) the transaction hash\n"
            "         \"vout\":n,               (number, required) the output number\n"
            "         \"scriptPubKey\":\"hex\",   (string, required) the output script\n"
            "         \"value\":n.nnnnnnnn      (number, required) the output value\n"
            "       }\n"
            "       ,...\n"
            "     ]\n"
            "3. destination          (string, required) the destination for the change\n"
            "4. fee                  (number, required) the desired transaction fees\n"
            "5. position             (number, optional) the position of the change output (default: first position)\n"

            "\nResult:\n"
            "\"rawtx\"                 (string) the hex-encoded modified raw transaction\n"

            "\nExamples\n"
            + HelpExampleCli("whc_createrawtx_change", "\"0100000001b15ee60431ef57ec682790dec5a3c0d83a0c360633ea8308fbf6d5fc10a779670400000000ffffffff025c0d00000000000047512102f3e471222bb57a7d416c82bf81c627bfcd2bdc47f36e763ae69935bba4601ece21021580b888ff56feb27f17f08802ebed26258c23697d6a462d43fc13b565fda2dd52aeaa0a0000000000001976a914946cb2e08075bcbaf157e47bcb67eb2b2339d24288ac00000000\" \"[{\\\"txid\\\":\\\"6779a710fcd5f6fb0883ea3306360c3ad8c0a3c5de902768ec57ef3104e65eb1\\\",\\\"vout\\\":4,\\\"scriptPubKey\\\":\\\"76a9147b25205fd98d462880a3e5b0541235831ae959e588ac\\\",\\\"value\\\":0.00068257}]\" \"1CE8bBr1dYZRMnpmyYsFEoexa1YoPz2mfB\" 0.00003500 1")
            + HelpExampleRpc("whc_createrawtx_change", "\"0100000001b15ee60431ef57ec682790dec5a3c0d83a0c360633ea8308fbf6d5fc10a779670400000000ffffffff025c0d00000000000047512102f3e471222bb57a7d416c82bf81c627bfcd2bdc47f36e763ae69935bba4601ece21021580b888ff56feb27f17f08802ebed26258c23697d6a462d43fc13b565fda2dd52aeaa0a0000000000001976a914946cb2e08075bcbaf157e47bcb67eb2b2339d24288ac00000000\", [{\"txid\":\"6779a710fcd5f6fb0883ea3306360c3ad8c0a3c5de902768ec57ef3104e65eb1\",\"vout\":4,\"scriptPubKey\":\"76a9147b25205fd98d462880a3e5b0541235831ae959e588ac\",\"value\":0.00068257}], \"1CE8bBr1dYZRMnpmyYsFEoexa1YoPz2mfB\", 0.00003500, 1")
        );

    CMutableTransaction tx = ParseMutableTransaction(request.params[0]);
    std::vector<PrevTxsEntry> prevTxsParsed = ParsePrevTxs(request.params[1]);
    std::string destination = ParseAddress(request.params[2]);
    int64_t txFee = AmountFromValue(request.params[3]).GetSatoshis();
    uint32_t nOut = request.params.size() > 4 ? request.params[4].get_int64() : 0;

    // use a dummy coins view to store the user provided transaction inputs
    CCoinsView viewDummy;
    CCoinsViewCache viewTemp(&viewDummy);
    InputsToView(prevTxsParsed, viewTemp);

    // extend the transaction
    tx = OmniTxBuilder(tx)
            .addChange(destination, viewTemp, txFee, nOut)
            .build();

    return EncodeHexTx(CTransaction(tx));
}

static const CRPCCommand commands[] =
{ //  category                         name                          actor (function)             okSafeMode
  //  -------------------------------- ----------------------------- ---------------------------- ----------
    //change_003
    { "omni layer (raw transactions)", "whc_decodetransaction",     &whc_decodetransaction,     true, {}},
    { "omni layer (raw transactions)", "whc_createrawtx_opreturn",  &whc_createrawtx_opreturn,  true, {}},
//    { "omni layer (raw transactions)", "whc_createrawtx_multisig",  &whc_createrawtx_multisig,  true, {}},
    { "omni layer (raw transactions)", "whc_sendrawtransaction",    &whc_sendrawtransaction,    true, {}},
    { "omni layer (raw transactions)", "whc_createrawtx_input",     &whc_createrawtx_input,     true, {}},
    { "omni layer (raw transactions)", "whc_createrawtx_reference", &whc_createrawtx_reference, true, {}},
    { "omni layer (raw transactions)", "whc_createrawtx_change",    &whc_createrawtx_change,    true, {}},

};

void RegisterOmniRawTransactionRPCCommands(CRPCTable &tableRPC)
{
    for (unsigned int vcidx = 0; vcidx < ARRAYLEN(commands); vcidx++)
        tableRPC.appendCommand(commands[vcidx].name, &commands[vcidx]);
}<|MERGE_RESOLUTION|>--- conflicted
+++ resolved
@@ -148,11 +148,7 @@
     CMPTransaction mp_obj;
     int pop_ret = ParseTransaction(*tx.get(), blockHeight, 0, mp_obj);
     if (0 == pop_ret) {
-<<<<<<< HEAD
-        mp_obj.unlockLogic();
-=======
 		mp_obj.unlockLogic();
->>>>>>> 8bee6654
         if (mp_obj.getEncodingClass() != OMNI_CLASS_C) {
             throw JSONRPCError(RPC_INVALID_ADDRESS_OR_KEY, "Not a Wormhole Protocol transaction");
         }
@@ -166,13 +162,9 @@
             throw JSONRPCError(RPC_INVALID_ADDRESS_OR_KEY, error_str(interp_ret));
         }
     } else{
-<<<<<<< HEAD
-        throw JSONRPCError(RPC_INVALID_ADDRESS_OR_KEY, "Not a Wormhole Protocol transaction");
-    }
-=======
 		throw JSONRPCError(RPC_INVALID_ADDRESS_OR_KEY, "Not a Wormhole Protocol transaction");
 	}
->>>>>>> 8bee6654
+
 
     bool fLimitFree = false;
     Amount nMaxRawTxFee = maxTxFee;
