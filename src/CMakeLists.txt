--- conflicted
+++ resolved
@@ -1,4 +1,3 @@
-<<<<<<< HEAD
 cmake_minimum_required(VERSION 3.8.2)
 project(src)
 
@@ -830,554 +829,4 @@
         versionbits.h
         warnings.cpp
         warnings.h
-)
-
-=======
-# Copyright (c) 2017 The Bitcoin developers
-
-cmake_minimum_required(VERSION 3.12)
-project(bitcoind)
-
-set(CMAKE_CXX_STANDARD 14)
-
-# Default visibility is hidden on all targets.
-set(CMAKE_C_VISIBILITY_PRESET hidden)
-set(CMAKE_CXX_VISIBILITY_PRESET hidden)
-
-option(BUILD_BITCOIN_WALLET "Activate the wallet functionality" ON)
-option(BUILD_BITCOIN_ZMQ "Activate the ZeroMQ functionalities" ON)
-option(BUILD_BITCOIN_SEEDER "Build bitcoin-seeder" ON)
-option(BUILD_BITCOIN_CLI "Build bitcoin-cli" ON)
-option(BUILD_BITCOIN_TX "Build bitcoin-tx" ON)
-option(BUILD_BITCOIN_QT "Build bitcoin-qt" ON)
-option(BUILD_LIBBITCOINCONSENSUS "Build the bitcoinconsenus shared library" ON)
-option(ENABLE_HARDENING "Harden the executables" ON)
-option(ENABLE_REDUCE_EXPORTS "Reduce the amount of exported symbols" OFF)
-option(ENABLE_STATIC_LIBSTDCXX "Statically link libstdc++" OFF)
-option(ENABLE_GLIBC_BACK_COMPAT "Enable Glibc compatibility features" OFF)
-option(ENABLE_QRCODE "Enable QR code display" ON)
-option(ENABLE_UPNP "Enable UPnP support" ON)
-option(START_WITH_UPNP "Make UPnP the default to map ports" OFF)
-
-# Allow usage of sanitizers by setting ECM_ENABLE_SANITIZERS
-if(ENABLE_SANITIZERS)
-	set(ECM_ENABLE_SANITIZERS ${ENABLE_SANITIZERS})
-	find_package(ECM NO_MODULE)
-	if(ECM_MODULE_PATH)
-		list(APPEND CMAKE_MODULE_PATH ${ECM_MODULE_PATH})
-		include(ECMEnableSanitizers)
-	else()
-		message(FATAL_ERROR
-			"ECM is required to enable the sanitizers (https://api.kde.org/ecm/index.html)"
-		)
-	endif()
-endif()
-
-# Cmake uses the CMAKE_BUILD_TYPE variable to select the build configuration.
-# By default it supports more configurations that needed for Bitcoin ABC, and
-# all the releases types set NDEBUG which is unwanted as it disables the assert
-# completely.
-# Remove the -DNDEBUG flag from the CFLAGS/CXXFLAGS in all the configurations
-include(AddCompilerFlags)
-remove_compiler_flags(-DNDEBUG)
-
-# Overrides the flags for the Debug build type
-# This mimics the autotools behavior by setting the CFLAGS to '-g -O2`, which
-# are not well suited for debugging.
-# FIXME: update CFLAGS with better debug oriented optimization flags
-set(CMAKE_C_FLAGS_DEBUG "-g -O2")
-
-# Prefer -g3, defaults to -g if unavailable
-add_cxx_compiler_flag_with_fallback(CMAKE_CXX_FLAGS_DEBUG -g3 -g)
-
-# Prefer -Og, defaults to -O0 if unavailable
-add_cxx_compiler_flag_with_fallback(CMAKE_CXX_FLAGS_DEBUG -Og -O0)
-
-# Define the debugging symbols DEBUG and DEBUG_LOCKORDER when the Debug build
-# type is selected.
-string(APPEND CMAKE_CXX_FLAGS_DEBUG " -DDEBUG -DDEBUG_LOCKORDER")
-
-# Add -ftrapv when building in Debug
-add_compiler_flags_to_var(CMAKE_CXX_FLAGS_DEBUG CXX -ftrapv)
-
-# Ensure that WINDRES_PREPROC is enabled when using windres.
-if(${CMAKE_SYSTEM_NAME} MATCHES "Windows")
-	# Ensure that WINDRES_PREPROC is enabled when using windres.
-	list(APPEND CMAKE_RC_FLAGS "-DWINDRES_PREPROC")
-
-	# Build all static so there is no dll file to distribute.
-	add_compiler_flags(-static)
-endif()
-
-if(${CMAKE_SYSTEM_NAME} MATCHES "Darwin")
-	add_definitions(-DMAC_OSX)
-endif()
-
-if(ENABLE_REDUCE_EXPORTS)
-	# Default visibility is set by CMAKE_<LANG>_VISIBILITY_PRESET, but this
-	# doesn't tell if the visibility set is effective.
-	# Check if the flag -fvisibility=hidden is supported, as using the hidden
-	# visibility is a requirement to reduce exports.
-	check_compiler_flag(HAS_CXX_FVISIBILITY CXX -fvisibility=hidden)
-	if(NOT HAS_CXX_FVISIBILITY)
-		message(FATAL_ERROR "Cannot set default symbol visibility. Use -DENABLE_REDUCE_EXPORTS=OFF.")
-	endif()
-
-	# Also hide symbols from static libraries
-	add_linker_flags(-Wl,--exclude-libs,ALL)
-endif()
-
-# Enable statically linking libstdc++
-if(ENABLE_STATIC_LIBSTDCXX)
-	add_linker_flags(-static-libstdc++)
-endif()
-
-set(CMAKE_POSITION_INDEPENDENT_CODE ON)
-
-if(ENABLE_HARDENING)
-	# Enable stack protection
-	add_cxx_compiler_flags(-fstack-protector-all -Wstack-protector)
-
-	# Enable some buffer overflow checking
-	add_compiler_flags(-U_FORTIFY_SOURCE -D_FORTIFY_SOURCE=2)
-
-	# Enable ASLR (these flags are primarily targeting MinGw)
-	add_linker_flags(-Wl,--dynamicbase -Wl,--nxcompat -Wl,--high-entropy-va)
-
-	# Make the relocated sections read-only
-	add_linker_flags(-Wl,-z,relro -Wl,-z,now)
-
-	# CMake provides the POSITION_INDEPENDENT_CODE property to set PIC/PIE.
-	# Unfortunately setting the -pie linker flag this way require CMake >= 3.14,
-	# which is not widely distributed at the time of writing.
-	# FIXME: remove the fallback case when cmake >= 3.14 get enforced.
-	if(POLICY CMP0083)
-		cmake_policy(SET CMP0083 NEW)
-		include(CheckPIESupported)
-		check_pie_supported()
-	elseif(NOT ${CMAKE_SYSTEM_NAME} MATCHES "Windows")
-		add_compiler_flags(-fPIE)
-		add_linker_flags(-pie)
-	endif()
-
-	if(${CMAKE_SYSTEM_NAME} MATCHES "Windows")
-		# MinGw provides its own libssp for stack smashing protection
-		link_libraries(ssp)
-	endif()
-endif()
-
-# Enable warning
-add_c_compiler_flags(-Wnested-externs -Wstrict-prototypes)
-add_compiler_flags(
-	-Wall
-	-Wextra
-	-Wformat
-	-Wvla
-	-Wformat-security
-	-Wcast-align
-	-Wunused-parameter
-	-Wmissing-braces
-	-Wthread-safety-analysis
-	-Wshadow
-	-Wrange-loop-analysis
-	-Wredundant-decls
-	-Wredundant-move
-)
-
-option(EXTRA_WARNINGS "Enable extra warnings" OFF)
-if(EXTRA_WARNINGS)
-	add_cxx_compiler_flags(-Wsuggest-override)
-else()
-	add_compiler_flags(-Wno-unused-parameter)
-	add_compiler_flags(-Wno-implicit-fallthrough)
-endif()
-
-# Create a target for OpenSSL
-include(BrewHelper)
-find_brew_prefix(OPENSSL_ROOT_DIR openssl)
-find_package(OpenSSL REQUIRED)
-
-# libtool style configure
-add_subdirectory(config)
-
-# libraries
-add_subdirectory(crypto)
-add_subdirectory(leveldb)
-add_subdirectory(secp256k1)
-add_subdirectory(univalue)
-
-# Find the git root, and returns the full path to the .git/logs/HEAD file if
-# it exists.
-function(find_git_head_logs_file RESULT)
-	find_package(Git)
-	if(GIT_FOUND)
-		execute_process(
-			COMMAND "${GIT_EXECUTABLE}" "rev-parse" "--show-toplevel"
-			WORKING_DIRECTORY "${CMAKE_CURRENT_SOURCE_DIR}"
-			OUTPUT_VARIABLE GIT_ROOT
-			RESULT_VARIABLE GIT_RESULT
-			OUTPUT_STRIP_TRAILING_WHITESPACE
-		)
-
-		if(GIT_RESULT EQUAL 0)
-			set(GIT_LOGS_DIR "${GIT_ROOT}/.git/logs")
-			set(GIT_HEAD_LOGS_FILE "${GIT_LOGS_DIR}/HEAD")
-			# If the .git/logs/HEAD does not exist, create it
-			if(NOT EXISTS "${GIT_HEAD_LOGS_FILE}")
-				file(MAKE_DIRECTORY "${GIT_LOGS_DIR}")
-				file(TOUCH "${GIT_HEAD_LOGS_FILE}")
-			endif()
-			set(${RESULT} "${GIT_HEAD_LOGS_FILE}" PARENT_SCOPE)
-		endif()
-	endif()
-endfunction()
-
-find_git_head_logs_file(GIT_HEAD_LOGS_FILE)
-
-set(OBJ_DIR "${CMAKE_CURRENT_BINARY_DIR}/obj")
-file(MAKE_DIRECTORY "${OBJ_DIR}")
-set(BUILD_HEADER "${OBJ_DIR}/build.h")
-set(BUILD_HEADER_TMP "${BUILD_HEADER}.tmp")
-
-add_custom_command(
-	DEPENDS
-		"${GIT_HEAD_LOGS_FILE}"
-		"${CMAKE_SOURCE_DIR}/share/genbuild.sh"
-	OUTPUT
-		"${BUILD_HEADER}"
-	COMMAND
-		"${CMAKE_SOURCE_DIR}/share/genbuild.sh"
-		"${BUILD_HEADER_TMP}"
-		"${CMAKE_SOURCE_DIR}"
-	COMMAND
-		${CMAKE_COMMAND} -E copy_if_different "${BUILD_HEADER_TMP}" "${BUILD_HEADER}"
-	COMMAND
-		${CMAKE_COMMAND} -E remove "${BUILD_HEADER_TMP}"
-)
-
-# Because the Bitcoin ABc source code is disorganised, we
-# end up with a bunch of libraries without any apparent
-# cohesive structure. This is inherited from Bitcoin Core
-# and reflecting this.
-# TODO: Improve the structure once cmake is rocking.
-
-# Various completely unrelated features shared by all executables.
-add_library(util
-	chainparamsbase.cpp
-	clientversion.cpp
-	compat/glibc_sanity.cpp
-	compat/glibcxx_sanity.cpp
-	compat/strnlen.cpp
-	fs.cpp
-	logging.cpp
-	random.cpp
-	rcu.cpp
-	rpc/protocol.cpp
-	rpc/util.cpp
-	support/cleanse.cpp
-	support/lockedpool.cpp
-	sync.cpp
-	threadinterrupt.cpp
-	uint256.cpp
-	util/system.cpp
-	util/moneystr.cpp
-	util/strencodings.cpp
-	util/time.cpp
-	util/bytevectorhash.cpp
-
-	# obj/build.h
-	"${BUILD_HEADER}"
-)
-
-target_compile_definitions(util PUBLIC HAVE_CONFIG_H HAVE_BUILD_INFO)
-target_include_directories(util
-	PUBLIC
-		.
-		# To access the config/ and obj/ directories
-		${CMAKE_CURRENT_BINARY_DIR}
-)
-
-if(ENABLE_GLIBC_BACK_COMPAT)
-	# glibc absorbed clock_gettime in 2.17. librt (its previous location) is
-	# safe to link in anyway for back-compat.
-	find_library(RT_LIBRARY rt)
-	target_link_libraries(util ${RT_LIBRARY})
-
-	# Wrap some glibc functions with ours
-	add_linker_flags(-Wl,--wrap=__divmoddi4)
-	add_linker_flags(-Wl,--wrap=log2f)
-
-	if(NOT HAVE_LARGE_FILE_SUPPORT)
-		add_linker_flags(-Wl,--wrap=fcntl -Wl,--wrap=fcntl64)
-	endif()
-
-	target_sources(util PRIVATE compat/glibc_compat.cpp)
-endif()
-
-# Enable LFS (Large File Support) on targets that don't have it natively.
-if(NOT HAVE_LARGE_FILE_SUPPORT)
-	add_compiler_flags(-D_FILE_OFFSET_BITS=64)
-	add_linker_flags(-Wl,--large-address-aware)
-endif()
-
-# Target specific configs
-if(${CMAKE_SYSTEM_NAME} MATCHES "Windows")
-	set(Boost_USE_STATIC_LIBS ON)
-	set(Boost_THREADAPI win32)
-
-	find_package(SHLWAPI REQUIRED)
-	target_link_libraries(util ${SHLWAPI_LIBRARY})
-	target_include_directories(util PUBLIC ${SHLWAPI_INCLUDE_DIR})
-
-	find_library(WS2_32_LIBRARY NAMES ws2_32)
-	target_link_libraries(util ${WS2_32_LIBRARY})
-
-	target_compile_definitions(util PUBLIC BOOST_THREAD_USE_LIB)
-endif()
-
-# Boost packages
-set(BOOST_PACKAGES_REQUIRED chrono filesystem thread)
-
-function(prepend var prefix)
-	set(listVar "")
-	foreach(f ${ARGN})
-		list(APPEND listVar "${prefix}${f}")
-	endforeach(f)
-	set(${var} "${listVar}" PARENT_SCOPE)
-endfunction(prepend)
-
-prepend(BOOST_LIBRARIES "Boost::" ${BOOST_PACKAGES_REQUIRED})
-
-find_package(Boost 1.58 REQUIRED ${BOOST_PACKAGES_REQUIRED})
-target_link_libraries(util univalue crypto ${BOOST_LIBRARIES})
-
-# Make sure boost uses std::atomic (it doesn't before 1.63)
-target_compile_definitions(util PUBLIC BOOST_SP_USE_STD_ATOMIC BOOST_AC_USE_STD_ATOMIC)
-
-# More completely unrelated features shared by all executables.
-# Because nothing says this is different from util than "common"
-add_library(common
-	amount.cpp
-	base58.cpp
-	cashaddr.cpp
-	cashaddrenc.cpp
-	chainparams.cpp
-	config.cpp
-	consensus/merkle.cpp
-	coins.cpp
-	compressor.cpp
-	feerate.cpp
-	globals.cpp
-	core_read.cpp
-	core_write.cpp
-	key.cpp
-	key_io.cpp
-	keystore.cpp
-	netaddress.cpp
-	netbase.cpp
-	primitives/block.cpp
-	protocol.cpp
-	scheduler.cpp
-	warnings.cpp
-)
-
-target_link_libraries(common util secp256k1)
-
-# script library
-add_library(script
-	script/bitfield.cpp
-	script/interpreter.cpp
-	script/ismine.cpp
-	script/script.cpp
-	script/script_error.cpp
-	script/sigencoding.cpp
-	script/sign.cpp
-	script/standard.cpp
-)
-
-target_link_libraries(script common)
-
-# libbitcoinconsensus
-add_library(bitcoinconsensus
-	arith_uint256.cpp
-	hash.cpp
-	primitives/transaction.cpp
-	pubkey.cpp
-	uint256.cpp
-	util/strencodings.cpp
-)
-
-target_link_libraries(bitcoinconsensus script)
-
-include(InstallationHelper)
-if(BUILD_LIBBITCOINCONSENSUS)
-	target_compile_definitions(bitcoinconsensus
-		PUBLIC
-			BUILD_BITCOIN_INTERNAL
-			HAVE_CONSENSUS_LIB
-	)
-
-	install_shared_library(bitcoinconsensus
-		script/bitcoinconsensus.cpp
-		PUBLIC_HEADER script/bitcoinconsensus.h
-	)
-endif()
-
-# Bitcoin server facilities
-add_library(server
-	addrdb.cpp
-	addrman.cpp
-	avalanche.cpp
-	banman.cpp
-	bloom.cpp
-	blockencodings.cpp
-	blockfilter.cpp
-	chain.cpp
-	checkpoints.cpp
-	config.cpp
-	consensus/activation.cpp
-	consensus/tx_verify.cpp
-	flatfile.cpp
-	globals.cpp
-	httprpc.cpp
-	httpserver.cpp
-	index/base.cpp
-	index/txindex.cpp
-	init.cpp
-	interfaces/handler.cpp
-	interfaces/node.cpp
-	dbwrapper.cpp
-	merkleblock.cpp
-	miner.cpp
-	net.cpp
-	net_processing.cpp
-	noui.cpp
-	policy/fees.cpp
-	policy/policy.cpp
-	pow.cpp
-	rest.cpp
-	rpc/abc.cpp
-	rpc/blockchain.cpp
-	rpc/command.cpp
-	rpc/jsonrpcrequest.cpp
-	rpc/mining.cpp
-	rpc/misc.cpp
-	rpc/net.cpp
-	rpc/rawtransaction.cpp
-	rpc/server.cpp
-	script/scriptcache.cpp
-	script/sigcache.cpp
-	timedata.cpp
-	torcontrol.cpp
-	txdb.cpp
-	txmempool.cpp
-	ui_interface.cpp
-	validation.cpp
-	validationinterface.cpp
-)
-
-# This require libevent
-find_package(Event REQUIRED)
-
-target_include_directories(server PRIVATE leveldb/helpers/memenv)
-
-target_link_libraries(server
-	Event
-	bitcoinconsensus
-	leveldb
-	memenv
-)
-
-if(ENABLE_UPNP)
-	target_include_directories(server PUBLIC ${MINIUPNPC_INCLUDE_DIR})
-	target_link_libraries(server ${MINIUPNPC_LIBRARY})
-
-	if(${CMAKE_SYSTEM_NAME} MATCHES "Windows")
-		find_library(IPHLPAPI_LIBRARY NAMES iphlpapi)
-		if(NOT IPHLPAPI_LIBRARY)
-			message(FATAL_ERROR "Lib iphlpapi is missing")
-		endif()
-		target_link_libraries(server ${IPHLPAPI_LIBRARY})
-
-		target_compile_definitions(server
-			PUBLIC -DSTATICLIB
-			PUBLIC -DMINIUPNP_STATICLIB
-		)
-	endif()
-endif()
-
-# Test suite.
-add_subdirectory(test)
-
-# Benchmark suite.
-add_subdirectory(bench)
-
-# Wallet
-if(BUILD_BITCOIN_WALLET)
-	add_subdirectory(wallet)
-	target_link_libraries(server wallet)
-endif()
-
-# ZeroMQ
-if(BUILD_BITCOIN_ZMQ)
-	add_subdirectory(zmq)
-	target_link_libraries(server zmq)
-endif()
-
-# RPC client support
-add_library(rpcclient rpc/client.cpp)
-target_link_libraries(rpcclient univalue util)
-
-# bitcoin-seeder
-if(BUILD_BITCOIN_SEEDER)
-	add_subdirectory(seeder)
-endif()
-
-include(BinaryTest)
-
-# bitcoin-cli
-if(BUILD_BITCOIN_CLI)
-	add_executable(bitcoin-cli bitcoin-cli.cpp)
-	if(${CMAKE_SYSTEM_NAME} MATCHES "Windows")
-		target_sources(bitcoin-cli PRIVATE bitcoin-cli-res.rc)
-	endif()
-
-	target_link_libraries(bitcoin-cli common rpcclient Event)
-
-	add_to_symbols_check(bitcoin-cli)
-	add_to_security_check(bitcoin-cli)
-
-	install_target(bitcoin-cli)
-endif()
-
-# bitcoin-tx
-if(BUILD_BITCOIN_TX)
-	add_executable(bitcoin-tx bitcoin-tx.cpp)
-	if(${CMAKE_SYSTEM_NAME} MATCHES "Windows")
-		target_sources(bitcoin-tx PRIVATE bitcoin-tx-res.rc)
-	endif()
-
-	target_link_libraries(bitcoin-tx bitcoinconsensus)
-
-	add_to_symbols_check(bitcoin-tx)
-	add_to_security_check(bitcoin-tx)
-
-	install_target(bitcoin-tx)
-endif()
-
-# bitcoind
-add_executable(bitcoind bitcoind.cpp)
-target_link_libraries(bitcoind server)
-if(${CMAKE_SYSTEM_NAME} MATCHES "Windows")
-	target_sources(bitcoind PRIVATE bitcoind-res.rc)
-endif()
-add_to_symbols_check(bitcoind)
-add_to_security_check(bitcoind)
-
-install_target(bitcoind)
-
-# Bitcoin-qt
-if(BUILD_BITCOIN_QT)
-	add_subdirectory(qt)
-endif()
->>>>>>> 831f364f
+)