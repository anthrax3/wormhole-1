--- conflicted
+++ resolved
@@ -20,14 +20,7 @@
 
 public:
     constexpr Amount() : amount(0) {}
-<<<<<<< HEAD
     constexpr Amount(const Amount &_camount) : amount(_camount.amount) {}
-    template <typename T>
-    explicit constexpr Amount(T _camount) : amount(_camount) {
-        static_assert(std::is_integral<T>(),
-                      "Only integer types can be used as amounts");
-=======
-    constexpr Amount(const Amount &other) : amount(other.amount) {}
 
     /**
      * Assignement operator.
@@ -35,7 +28,6 @@
     constexpr Amount &operator=(const Amount &other) {
         amount = other.amount;
         return *this;
->>>>>>> 831f364f
     }
 
     static constexpr Amount zero() { return Amount(0); }
@@ -45,7 +37,7 @@
      * Implement standard operators
      */
     Amount &operator+=(const Amount a) {
-        amount += a.amount;
+        amount += a.amount; f
         return *this;
     }
     Amount &operator-=(const Amount a) {
