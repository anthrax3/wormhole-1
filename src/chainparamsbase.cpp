--- conflicted
+++ resolved
@@ -78,24 +78,9 @@
 
 void SelectBaseParams(const std::string &chain) {
     globalChainBaseParams = CreateBaseChainParams(chain);
-<<<<<<< HEAD
-}
-
-std::string ChainNameFromCommandLine() {
-    bool fRegTest = gArgs.GetBoolArg("-regtest", false);
-    bool fTestNet = gArgs.GetBoolArg("-testnet", false);
-
-    if (fTestNet && fRegTest)
-        throw std::runtime_error(
-            "Invalid combination of -regtest and -testnet.");
-    if (fRegTest) return CBaseChainParams::REGTEST;
-    if (fTestNet) return CBaseChainParams::TESTNET;
-    return CBaseChainParams::MAIN;
+    gArgs.SelectConfigNetwork(chain);
 }
 
 bool AreBaseParamsConfigured(){
     return globalChainBaseParams != NULL;
-=======
-    gArgs.SelectConfigNetwork(chain);
->>>>>>> f2225b39
 }