--- conflicted
+++ resolved
@@ -294,16 +294,10 @@
 
 # wallet: shared between bitcoind and bitcoin-qt, but only linked
 # when wallet enabled
-<<<<<<< HEAD
 libwormholed_wallet_a_CPPFLAGS = $(AM_CPPFLAGS) $(BITCOIN_INCLUDES)
 libwormholed_wallet_a_CXXFLAGS = $(AM_CXXFLAGS) $(PIE_FLAGS)
 libwormholed_wallet_a_SOURCES = \
-=======
-libbitcoin_wallet_a_CPPFLAGS = $(AM_CPPFLAGS) $(BITCOIN_INCLUDES)
-libbitcoin_wallet_a_CXXFLAGS = $(AM_CXXFLAGS) $(PIE_FLAGS)
-libbitcoin_wallet_a_SOURCES = \
   interfaces/wallet.cpp \
->>>>>>> ab16e612
   wallet/crypter.cpp \
   wallet/db.cpp \
   wallet/finaltx.cpp \
