--- conflicted
+++ resolved
@@ -941,7 +941,6 @@
 fi
 
 if test x$use_boost = xyes; then
-<<<<<<< HEAD
 BOOST_LIBS="$BOOST_LDFLAGS $BOOST_SYSTEM_LIB $BOOST_FILESYSTEM_LIB $BOOST_PROGRAM_OPTIONS_LIB $BOOST_THREAD_LIB $BOOST_CHRONO_LIB"
 
 dnl If boost (prior to 1.57) was built without c++11, it emulated scoped enums
@@ -1029,10 +1028,6 @@
 if test x$boost_sleep != xyes; then
   AC_MSG_ERROR(No working boost sleep implementation found.)
 fi
-
-=======
-BOOST_LIBS="$BOOST_LDFLAGS $BOOST_SYSTEM_LIB $BOOST_FILESYSTEM_LIB $BOOST_THREAD_LIB $BOOST_CHRONO_LIB"
->>>>>>> 831f364f
 fi
 
 if test x$use_pkgconfig = xyes; then
