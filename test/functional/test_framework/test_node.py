#!/usr/bin/env python3
# Copyright (c) 2017-2019 The Bitcoin Core developers
# Distributed under the MIT software license, see the accompanying
# file COPYING or http://www.opensource.org/licenses/mit-license.php.
"""Class for bitcoind node under test"""

import contextlib
import decimal
from enum import Enum
import errno
import http.client
import json
import logging
import os
import re
import subprocess
import sys
import tempfile
import time

from .authproxy import JSONRPCException
from .messages import COIN, CTransaction, FromHex
from .util import (
    append_config,
    delete_cookie_file,
    get_rpc_proxy,
    p2p_port,
    rpc_url,
    wait_until,
)

BITCOIND_PROC_WAIT_TIMEOUT = 60


class FailedToStartError(Exception):
    """Raised when a node fails to start correctly."""


class ErrorMatch(Enum):
    FULL_TEXT = 1
    FULL_REGEX = 2
    PARTIAL_REGEX = 3


class TestNode():
    """A class for representing a bitcoind node under test.

    This class contains:

    - state about the node (whether it's running, etc)
    - a Python subprocess.Popen object representing the running process
    - an RPC connection to the node
    - one or more P2P connections to the node

    To make things easier for the test writer, any unrecognised messages will
    be dispatched to the RPC connection."""

    def __init__(self, i, datadir, host, rpc_port, p2p_port, timewait, bitcoind, bitcoin_cli, mocktime, coverage_dir, extra_conf=None, extra_args=None, use_cli=False):
        self.index = i
        self.datadir = datadir
        self.stdout_dir = os.path.join(self.datadir, "stdout")
        self.stderr_dir = os.path.join(self.datadir, "stderr")
        self.host = host
        self.rpc_port = rpc_port
        self.p2p_port = p2p_port
        self.name = "testnode-{}".format(i)
        if timewait:
            self.rpc_timeout = timewait
        else:
            # Wait for up to 60 seconds for the RPC server to respond
            self.rpc_timeout = 60
<<<<<<< HEAD
        if binary is None:
            self.binary = os.getenv("BITCOIND", "wormholed")
        else:
            self.binary = binary
=======
        self.binary = bitcoind
>>>>>>> 831f364f
        if not os.path.isfile(self.binary):
            raise FileNotFoundError(
                "Binary '{}' could not be found.\nTry setting it manually:\n\tBITCOIND=<path/to/bitcoind> {}".format(self.binary, sys.argv[0]))
        self.coverage_dir = coverage_dir
        if extra_conf != None:
            append_config(datadir, extra_conf)
        # Most callers will just need to add extra args to the default list
        # below.
        # For those callers that need more flexibility, they can access the
        # default args using the provided facilities.
        # Note that common args are set in the config file (see
        # initialize_datadir)
        self.extra_args = extra_args
        self.default_args = ["-datadir=" + self.datadir, "-logtimemicros", "-debug", "-debugexclude=libevent",
                             "-debugexclude=leveldb", "-mocktime=" + str(mocktime), "-uacomment=" + self.name]

<<<<<<< HEAD
        cli_path = os.getenv("BITCOINCLI", "wormholed-cli")
        if not os.path.isfile(cli_path):
            raise FileNotFoundError(
                "Binary '{}' could not be found.\nTry setting it manually:\n\tWORMHOLEDCLI=<path/to/wormholed-cli> {}".format(cli_path, sys.argv[0]))
        self.cli = TestNodeCLI(cli_path, self.datadir)
=======
        if not os.path.isfile(bitcoin_cli):
            raise FileNotFoundError(
                "Binary '{}' could not be found.\nTry setting it manually:\n\tBITCOINCLI=<path/to/bitcoin-cli> {}".format(bitcoin_cli, sys.argv[0]))
        self.cli = TestNodeCLI(bitcoin_cli, self.datadir)
>>>>>>> 831f364f
        self.use_cli = use_cli

        self.running = False
        self.process = None
        self.rpc_connected = False
        self.rpc = None
        self.url = None
        self.relay_fee_cache = None
        self.log = logging.getLogger('TestFramework.node{}'.format(i))
        # Whether to kill the node when this object goes away
        self.cleanup_on_exit = True
        self.p2ps = []

    def _node_msg(self, msg: str) -> str:
        """Return a modified msg that identifies this node by its index as a debugging aid."""
        return "[node {}] {}".format(self.index, msg)

    def _raise_assertion_error(self, msg: str):
        """Raise an AssertionError with msg modified to identify this node."""
        raise AssertionError(self._node_msg(msg))

    def __del__(self):
        # Ensure that we don't leave any bitcoind processes lying around after
        # the test ends
        if self.process and self.cleanup_on_exit:
            # Should only happen on test failure
            # Avoid using logger, as that may have already been shutdown when
            # this destructor is called.
            print(self._node_msg("Cleaning up leftover process"))
            self.process.kill()

    def __getattr__(self, name):
        """Dispatches any unrecognised messages to the RPC connection or a CLI instance."""
        if self.use_cli:
            return getattr(self.cli, name)
        else:
            assert self.rpc is not None, self._node_msg(
                "Error: RPC not initialized")
            assert self.rpc_connected, self._node_msg(
                "Error: No RPC connection")
            return getattr(self.rpc, name)

    def clear_default_args(self):
        self.default_args.clear()

    def extend_default_args(self, args):
        self.default_args.extend(args)

    def remove_default_args(self, args):
        for rm_arg in args:
            # Remove all occurrences of rm_arg in self.default_args:
            #  - if the arg is a flag (-flag), then the names must match
            #  - if the arg is a value (-key=value) then the name must starts
            #    with "-key=" (the '"' char is to avoid removing "-key_suffix"
            #    arg is "-key" is the argument to remove).
            self.default_args = [def_arg for def_arg in self.default_args
                                 if rm_arg != def_arg and not def_arg.startswith(rm_arg + '=')]

    def start(self, extra_args=None, stdout=None, stderr=None, *args, **kwargs):
        """Start the node."""
        if extra_args is None:
            extra_args = self.extra_args

        # Add a new stdout and stderr file each time bitcoind is started
        if stderr is None:
            stderr = tempfile.NamedTemporaryFile(
                dir=self.stderr_dir, delete=False)
        if stdout is None:
            stdout = tempfile.NamedTemporaryFile(
                dir=self.stdout_dir, delete=False)
        self.stderr = stderr
        self.stdout = stdout

        # Delete any existing cookie file -- if such a file exists (eg due to
        # unclean shutdown), it will get overwritten anyway by bitcoind, and
        # potentially interfere with our attempt to authenticate
        delete_cookie_file(self.datadir)

        # add environment variable LIBC_FATAL_STDERR_=1 so that libc errors are written to stderr and not the terminal
        subp_env = dict(os.environ, LIBC_FATAL_STDERR_="1")

        self.process = subprocess.Popen(
            [self.binary] + self.default_args + extra_args, env=subp_env, stdout=stdout, stderr=stderr, *args, **kwargs)

        self.running = True
        self.log.debug("bitcoind started, waiting for RPC to come up")

    def wait_for_rpc_connection(self):
        """Sets up an RPC connection to the bitcoind process. Returns False if unable to connect."""
        # Poll at a rate of four times per second
        poll_per_s = 4
        for _ in range(poll_per_s * self.rpc_timeout):
            if self.process.poll() is not None:
                raise FailedToStartError(self._node_msg(
                    'bitcoind exited with status {} during initialization'.format(self.process.returncode)))
            try:
                self.rpc = get_rpc_proxy(rpc_url(self.datadir, self.host, self.rpc_port),
                                         self.index, timeout=self.rpc_timeout, coveragedir=self.coverage_dir)
                self.rpc.getblockcount()
                # If the call to getblockcount() succeeds then the RPC connection is up
                self.rpc_connected = True
                self.url = self.rpc.url
                self.log.debug("RPC successfully started")
                return
            except IOError as e:
                if e.errno != errno.ECONNREFUSED:  # Port not yet open?
                    raise  # unknown IO error
            except JSONRPCException as e:  # Initialization phase
                if e.error['code'] != -28:  # RPC in warmup?
                    raise  # unknown JSON RPC exception
            except ValueError as e:  # cookie file not found and no rpcuser or rpcassword. bitcoind still starting
                if "No RPC credentials" not in str(e):
                    raise
            time.sleep(1.0 / poll_per_s)
        self._raise_assertion_error("Unable to connect to bitcoind")

    def get_wallet_rpc(self, wallet_name):
        if self.use_cli:
            return self.cli("-rpcwallet={}".format(wallet_name))
        else:
            assert self.rpc is not None, self._node_msg(
                "Error: RPC not initialized")
            assert self.rpc_connected, self._node_msg(
                "Error: RPC not connected")
            wallet_path = "wallet/{}".format(wallet_name)
            return self.rpc / wallet_path

    def stop_node(self, expected_stderr=''):
        """Stop the node."""
        if not self.running:
            return
        self.log.debug("Stopping node")
        try:
            self.stop()
        except http.client.CannotSendRequest:
            self.log.exception("Unable to stop node.")

        # Check that stderr is as expected
        self.stderr.seek(0)
        stderr = self.stderr.read().decode('utf-8').strip()
        if stderr != expected_stderr:
            raise AssertionError(
                "Unexpected stderr {} != {}".format(stderr, expected_stderr))

        del self.p2ps[:]

    def is_node_stopped(self):
        """Checks whether the node has stopped.

        Returns True if the node has stopped. False otherwise.
        This method is responsible for freeing resources (self.process)."""
        if not self.running:
            return True
        return_code = self.process.poll()
        if return_code is None:
            return False

        # process has stopped. Assert that it didn't return an error code.
        assert return_code == 0, self._node_msg(
            "Node returned non-zero exit code ({}) when stopping".format(return_code))
        self.running = False
        self.process = None
        self.rpc_connected = False
        self.rpc = None
        self.log.debug("Node stopped")
        return True

    def wait_until_stopped(self, timeout=BITCOIND_PROC_WAIT_TIMEOUT):
        wait_until(self.is_node_stopped, timeout=timeout)

    @contextlib.contextmanager
    def assert_debug_log(self, expected_msgs):
        debug_log = os.path.join(self.datadir, 'regtest', 'debug.log')
        with open(debug_log, encoding='utf-8') as dl:
            dl.seek(0, 2)
            prev_size = dl.tell()
        try:
            yield
        finally:
            with open(debug_log, encoding='utf-8') as dl:
                dl.seek(prev_size)
                log = dl.read()
            print_log = " - " + "\n - ".join(log.splitlines())
            for expected_msg in expected_msgs:
                if re.search(re.escape(expected_msg), log, flags=re.MULTILINE) is None:
                    self._raise_assertion_error(
                        'Expected message "{}" does not partially match log:\n\n{}\n\n'.format(expected_msg, print_log))

    def assert_start_raises_init_error(self, extra_args=None, expected_msg=None, match=ErrorMatch.FULL_TEXT, *args, **kwargs):
        """Attempt to start the node and expect it to raise an error.

        extra_args: extra arguments to pass through to bitcoind
        expected_msg: regex that stderr should match when bitcoind fails

        Will throw if bitcoind starts without an error.
        Will throw if an expected_msg is provided and it does not match bitcoind's stdout."""
        with tempfile.NamedTemporaryFile(dir=self.stderr_dir, delete=False) as log_stderr, \
                tempfile.NamedTemporaryFile(dir=self.stdout_dir, delete=False) as log_stdout:
            try:
                self.start(extra_args, stdout=log_stdout,
                           stderr=log_stderr, *args, **kwargs)
                self.wait_for_rpc_connection()
                self.stop_node()
                self.wait_until_stopped()
            except FailedToStartError as e:
                self.log.debug('bitcoind failed to start: {}'.format(e))
                self.running = False
                self.process = None
                # Check stderr for expected message
                if expected_msg is not None:
                    log_stderr.seek(0)
                    stderr = log_stderr.read().decode('utf-8').strip()
                    if match == ErrorMatch.PARTIAL_REGEX:
                        if re.search(expected_msg, stderr, flags=re.MULTILINE) is None:
                            self._raise_assertion_error(
                                'Expected message "{}" does not partially match stderr:\n"{}"'.format(expected_msg, stderr))
                    elif match == ErrorMatch.FULL_REGEX:
                        if re.fullmatch(expected_msg, stderr) is None:
                            self._raise_assertion_error(
                                'Expected message "{}" does not fully match stderr:\n"{}"'.format(expected_msg, stderr))
                    elif match == ErrorMatch.FULL_TEXT:
                        if expected_msg != stderr:
                            self._raise_assertion_error(
                                'Expected message "{}" does not fully match stderr:\n"{}"'.format(expected_msg, stderr))
            else:
                if expected_msg is None:
                    assert_msg = "bitcoind should have exited with an error"
                else:
                    assert_msg = "bitcoind should have exited with expected error " + expected_msg
                self._raise_assertion_error(assert_msg)

    def node_encrypt_wallet(self, passphrase):
        """"Encrypts the wallet.

        This causes bitcoind to shutdown, so this method takes
        care of cleaning up resources."""
        self.encryptwallet(passphrase)
        self.wait_until_stopped()

    def relay_fee(self, cached=True):
        if not self.relay_fee_cache or not cached:
            self.relay_fee_cache = self.getnetworkinfo()["relayfee"]

        return self.relay_fee_cache

    def calculate_fee(self, tx):
        # Relay fee is in satoshis per KB.  Thus the 1000, and the COIN added
        # to get back to an amount of satoshis.
        billable_size_estimate = tx.billable_size()
        # Add some padding for signatures
        # NOTE: Fees must be calculated before signatures are added,
        # so they will never be included in the billable_size above.
        billable_size_estimate += len(tx.vin) * 81

        return int(self.relay_fee() / 1000 * billable_size_estimate * COIN)

    def calculate_fee_from_txid(self, txid):
        ctx = FromHex(CTransaction(), self.getrawtransaction(txid))
        return self.calculate_fee(ctx)

    def add_p2p_connection(self, p2p_conn, *, wait_for_verack=True, **kwargs):
        """Add a p2p connection to the node.

        This method adds the p2p connection to the self.p2ps list and also
        returns the connection to the caller."""
        if 'dstport' not in kwargs:
            kwargs['dstport'] = p2p_port(self.index)
        if 'dstaddr' not in kwargs:
            kwargs['dstaddr'] = '127.0.0.1'

        p2p_conn.peer_connect(**kwargs)()
        self.p2ps.append(p2p_conn)
        if wait_for_verack:
            p2p_conn.wait_for_verack()

        return p2p_conn

    @property
    def p2p(self):
        """Return the first p2p connection

        Convenience property - most tests only use a single p2p connection to each
        node, so this saves having to write node.p2ps[0] many times."""
        assert self.p2ps, self._node_msg("No p2p connection")
        return self.p2ps[0]

    def disconnect_p2ps(self):
        """Close all p2p connections to the node."""
        for p in self.p2ps:
            p.peer_disconnect()
        del self.p2ps[:]


class TestNodeCLIAttr:
    def __init__(self, cli, command):
        self.cli = cli
        self.command = command

    def __call__(self, *args, **kwargs):
        return self.cli.send_cli(self.command, *args, **kwargs)

    def get_request(self, *args, **kwargs):
        return lambda: self(*args, **kwargs)


class TestNodeCLI():
    """Interface to bitcoin-cli for an individual node"""

    def __init__(self, binary, datadir):
        self.options = []
        self.binary = binary
        self.datadir = datadir
        self.input = None
        self.log = logging.getLogger('TestFramework.bitcoincli')

    def __call__(self, *options, input=None):
        # TestNodeCLI is callable with bitcoin-cli command-line options
        cli = TestNodeCLI(self.binary, self.datadir)
        cli.options = [str(o) for o in options]
        cli.input = input
        return cli

    def __getattr__(self, command):
        return TestNodeCLIAttr(self, command)

    def batch(self, requests):
        results = []
        for request in requests:
            try:
                results.append(dict(result=request()))
            except JSONRPCException as e:
                results.append(dict(error=e))
        return results

    def send_cli(self, command=None, *args, **kwargs):
        """Run bitcoin-cli command. Deserializes returned string as python object."""

        pos_args = [str(arg) for arg in args]
        named_args = [str(key) + "=" + str(value)
                      for (key, value) in kwargs.items()]
        assert not (
            pos_args and named_args), "Cannot use positional arguments and named arguments in the same bitcoin-cli call"

        p_args = [self.binary, "-datadir=" + self.datadir] + self.options
        if named_args:
            p_args += ["-named"]
        if command is not None:
            p_args += [command]
        p_args += pos_args + named_args
        self.log.debug("Running bitcoin-cli command: {}".format(command))
        process = subprocess.Popen(p_args, stdin=subprocess.PIPE,
                                   stdout=subprocess.PIPE, stderr=subprocess.PIPE, universal_newlines=True)
        cli_stdout, cli_stderr = process.communicate(input=self.input)
        returncode = process.poll()
        if returncode:
            match = re.match(
                r'error code: ([-0-9]+)\nerror message:\n(.*)', cli_stderr)
            if match:
                code, message = match.groups()
                raise JSONRPCException(dict(code=int(code), message=message))
            # Ignore cli_stdout, raise with cli_stderr
            raise subprocess.CalledProcessError(
                returncode, self.binary, output=cli_stderr)
        try:
            return json.loads(cli_stdout, parse_float=decimal.Decimal)
        except json.JSONDecodeError:
            return cli_stdout.rstrip("\n")<|MERGE_RESOLUTION|>--- conflicted
+++ resolved
@@ -69,14 +69,11 @@
         else:
             # Wait for up to 60 seconds for the RPC server to respond
             self.rpc_timeout = 60
-<<<<<<< HEAD
         if binary is None:
             self.binary = os.getenv("BITCOIND", "wormholed")
         else:
             self.binary = binary
-=======
-        self.binary = bitcoind
->>>>>>> 831f364f
+
         if not os.path.isfile(self.binary):
             raise FileNotFoundError(
                 "Binary '{}' could not be found.\nTry setting it manually:\n\tBITCOIND=<path/to/bitcoind> {}".format(self.binary, sys.argv[0]))
@@ -93,18 +90,11 @@
         self.default_args = ["-datadir=" + self.datadir, "-logtimemicros", "-debug", "-debugexclude=libevent",
                              "-debugexclude=leveldb", "-mocktime=" + str(mocktime), "-uacomment=" + self.name]
 
-<<<<<<< HEAD
         cli_path = os.getenv("BITCOINCLI", "wormholed-cli")
         if not os.path.isfile(cli_path):
             raise FileNotFoundError(
                 "Binary '{}' could not be found.\nTry setting it manually:\n\tWORMHOLEDCLI=<path/to/wormholed-cli> {}".format(cli_path, sys.argv[0]))
         self.cli = TestNodeCLI(cli_path, self.datadir)
-=======
-        if not os.path.isfile(bitcoin_cli):
-            raise FileNotFoundError(
-                "Binary '{}' could not be found.\nTry setting it manually:\n\tBITCOINCLI=<path/to/bitcoin-cli> {}".format(bitcoin_cli, sys.argv[0]))
-        self.cli = TestNodeCLI(bitcoin_cli, self.datadir)
->>>>>>> 831f364f
         self.use_cli = use_cli
 
         self.running = False
